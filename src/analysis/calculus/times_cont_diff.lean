--- conflicted
+++ resolved
@@ -2225,7 +2225,6 @@
 lemma times_cont_diff_at.prod_map {f : E → F} {g : E' → F'} {x : E} {y : E'}
   (hf : times_cont_diff_at 𝕜 n f x) (hg : times_cont_diff_at 𝕜 n g y) :
   times_cont_diff_at 𝕜 n (prod.map f g) (x, y) :=
-<<<<<<< HEAD
 begin
   rw times_cont_diff_at at *,
   convert hf.prod_map hg,
@@ -2242,24 +2241,6 @@
   exact times_cont_diff_at.prod_map hf hg
 end
 
-=======
-begin
-  rw times_cont_diff_at at *,
-  convert hf.prod_map hg,
-  simp only [univ_prod_univ]
-end
-
-/-- The product map of two `C^n` functions within a set at a point is `C^n`
-within the product set at the product point. -/
-lemma times_cont_diff_at.prod_map' {f : E → F} {g : E' → F'} {p : E × E'}
-  (hf : times_cont_diff_at 𝕜 n f p.1) (hg : times_cont_diff_at 𝕜 n g p.2) :
-  times_cont_diff_at 𝕜 n (prod.map f g) p :=
-begin
-  rcases p,
-  exact times_cont_diff_at.prod_map hf hg
-end
-
->>>>>>> f78a012d
 /-- The product map of two `C^n` functions is `C^n`. -/
 lemma times_cont_diff.prod_map
   {f : E → F} {g : E' → F'}
