--- conflicted
+++ resolved
@@ -4,11 +4,8 @@
 Authors: Damiano Testa
 -/
 import data.polynomial.degree.basic
-<<<<<<< HEAD
-=======
 import data.polynomial.degree
 import data.polynomial.degree.trailing_degree
->>>>>>> e21dc7a9
 
 /-!
 # Erase the leading term of a univariate polynomial
@@ -137,32 +134,6 @@
 lt_of_le_of_ne erase_lead_nat_degree_le $ ne_nat_degree_of_mem_erase_lead_support $
   nat_degree_mem_support_of_nonzero $ erase_lead_ne_zero f0
 
-<<<<<<< HEAD
-lemma C_mul_X_pow_of_card_support_eq_one (h : f.support.card = 1) :
-  f = C f.leading_coeff * X ^ f.nat_degree :=
-begin
-  rw [← erase_lead_add_C_mul_X_pow f] { occs := occurrences.pos [1] },
-  have fe0 : f.erase_lead = 0,
-  { rw [← support_eq_empty, ← card_eq_zero],
-    apply nat.eq_zero_of_le_zero (nat.lt_succ_iff.mp _),
-    convert erase_lead_support_card_lt _,
-    { exact h.symm, },
-    { intro f0,
-      rw [f0, support_zero, card_empty] at h,
-      exact nat.no_confusion h, }, },
-  rw [fe0, zero_add],
-end
-
-lemma C_mul_X_pow_of_card_support_le_one (h : f.support.card ≤ 1) :
-  f = C f.leading_coeff * X ^ f.nat_degree :=
-begin
-  by_cases f0 : f.support.card = 0,
-  { rw [card_eq_zero, support_eq_empty] at f0,
-    ext1,
-    rw [f0, leading_coeff_zero, C_0, zero_mul], },
-  { apply C_mul_X_pow_of_card_support_eq_one,
-    exact le_antisymm h (nat.one_le_of_lt (nat.pos_of_ne_zero f0)), },
-=======
 lemma erase_lead_nat_degree_lt_or_erase_lead_eq_zero (f : polynomial R) :
   (erase_lead f).nat_degree < f.nat_degree ∨ f.erase_lead = 0 :=
 begin
@@ -172,7 +143,6 @@
     simp },
   { left,
     apply erase_lead_nat_degree_lt (lt_of_not_ge h) }
->>>>>>> e21dc7a9
 end
 
 end erase_lead
