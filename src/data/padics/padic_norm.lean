/-
Copyright (c) 2018 Robert Y. Lewis. All rights reserved.
Released under Apache 2.0 license as described in the file LICENSE.
Authors: Robert Y. Lewis
-/
import algebra.gcd_monoid
import algebra.field_power
import ring_theory.multiplicity
import data.real.cau_seq
import tactic.ring_exp
import tactic.basic

/-!
# p-adic norm

This file defines the p-adic valuation and the p-adic norm on ℚ.

The p-adic valuation on ℚ is the difference of the multiplicities of `p` in the numerator and
denominator of `q`. This function obeys the standard properties of a valuation, with the appropriate
assumptions on p.

The valuation induces a norm on ℚ. This norm is a nonarchimedean absolute value.
It takes values in {0} ∪ {1/p^k | k ∈ ℤ}.

## Notations

This file uses the local notation `/.` for `rat.mk`.

## Implementation notes

Much, but not all, of this file assumes that `p` is prime. This assumption is inferred automatically
by taking `[fact (prime p)]` as a type class argument.

## References

* [F. Q. Gouêva, *p-adic numbers*][gouvea1997]
* [R. Y. Lewis, *A formal proof of Hensel's lemma over the p-adic integers*][lewis2019]
* <https://en.wikipedia.org/wiki/P-adic_number>

## Tags

p-adic, p adic, padic, norm, valuation
-/

universe u

open nat

open_locale rat

open multiplicity

/--
For `p ≠ 1`, the p-adic valuation of an integer `z ≠ 0` is the largest natural number `n` such that
p^n divides z.

`padic_val_rat` defines the valuation of a rational `q` to be the valuation of `q.num` minus the
valuation of `q.denom`.
If `q = 0` or `p = 1`, then `padic_val_rat p q` defaults to 0.
-/
def padic_val_rat (p : ℕ) (q : ℚ) : ℤ :=
if h : q ≠ 0 ∧ p ≠ 1
then (multiplicity (p : ℤ) q.num).get
    (multiplicity.finite_int_iff.2 ⟨h.2, rat.num_ne_zero_of_ne_zero h.1⟩) -
  (multiplicity (p : ℤ) q.denom).get
    (multiplicity.finite_int_iff.2 ⟨h.2, by exact_mod_cast rat.denom_ne_zero _⟩)
else 0

/--
A simplification of the definition of `padic_val_rat p q` when `q ≠ 0` and `p` is prime.
-/
lemma padic_val_rat_def (p : ℕ) [hp : fact p.prime] {q : ℚ} (hq : q ≠ 0) : padic_val_rat p q =
  (multiplicity (p : ℤ) q.num).get (finite_int_iff.2 ⟨hp.ne_one, rat.num_ne_zero_of_ne_zero hq⟩) -
  (multiplicity (p : ℤ) q.denom).get
    (finite_int_iff.2 ⟨hp.ne_one, by exact_mod_cast rat.denom_ne_zero _⟩) :=
dif_pos ⟨hq, hp.ne_one⟩

namespace padic_val_rat
open multiplicity
variables {p : ℕ}

/--
`padic_val_rat p q` is symmetric in `q`.
-/
@[simp] protected lemma neg (q : ℚ) : padic_val_rat p (-q) = padic_val_rat p q :=
begin
  unfold padic_val_rat,
  split_ifs,
  { simp [-add_comm]; refl },
  { exfalso, simp * at * },
  { exfalso, simp * at * },
  { refl }
end

/--
`padic_val_rat p 1` is 0 for any `p`.
-/
@[simp] protected lemma one : padic_val_rat p 1 = 0 :=
by unfold padic_val_rat; split_ifs; simp *

/--
For `p ≠ 0, p ≠ 1, `padic_val_rat p p` is 1.
-/
@[simp] lemma padic_val_rat_self (hp : 1 < p) : padic_val_rat p p = 1 :=
by unfold padic_val_rat; split_ifs; simp [*, nat.one_lt_iff_ne_zero_and_ne_one] at *

/--
The p-adic value of an integer `z ≠ 0` is the multiplicity of `p` in `z`.
-/
lemma padic_val_rat_of_int (z : ℤ) (hp : p ≠ 1) (hz : z ≠ 0) :
  padic_val_rat p (z : ℚ) = (multiplicity (p : ℤ) z).get
    (finite_int_iff.2 ⟨hp, hz⟩) :=
by rw [padic_val_rat, dif_pos]; simp *; refl

end padic_val_rat

/--
A convenience function for the case of `padic_val_rat` when both inputs are natural numbers.
-/
def padic_val_nat (p : ℕ) (n : ℕ) : ℕ :=
int.to_nat (padic_val_rat p n)

section padic_val_nat

/--
`padic_val_nat` is defined as an `int.to_nat` cast; this lemma ensures that the cast is well-behaved.
-/
lemma zero_le_padic_val_rat_of_nat (p n : ℕ) : 0 ≤ padic_val_rat p n :=
begin
  unfold padic_val_rat,
  split_ifs,
  { simp, },
  { trivial, },
end

/--
`padic_val_rat` coincides with `padic_val_nat`.
-/
@[simp, norm_cast] lemma padic_val_rat_of_nat (p n : ℕ) : ↑(padic_val_nat p n) = padic_val_rat p n :=
begin
  unfold padic_val_nat,
  rw int.to_nat_of_nonneg (zero_le_padic_val_rat_of_nat p n),
end

/--
A simplification of `padic_val_nat` when one input is prime, by analogy with `padic_val_rat_def`.
-/
lemma padic_val_nat_def {p : ℕ} [hp : fact p.prime] {n : ℕ} (hn : n ≠ 0) :
  padic_val_nat p n =
  (multiplicity p n).get (multiplicity.finite_nat_iff.2 ⟨nat.prime.ne_one hp, bot_lt_iff_ne_bot.mpr hn⟩) :=
begin
  have n_nonzero : (n : ℚ) ≠ 0, by simpa only [cast_eq_zero, ne.def],
  -- Infinite loop with @simp padic_val_rat_of_nat unless we restrict the available lemmas here,
  -- hence the very long list
  simpa only
    [ int.coe_nat_multiplicity p n, rat.coe_nat_denom n, (padic_val_rat_of_nat p n).symm,
      int.coe_nat_zero, int.coe_nat_inj', sub_zero, get_one_right, int.coe_nat_succ, zero_add,
      rat.coe_nat_num ]
    using padic_val_rat_def p n_nonzero,
end

lemma one_le_padic_val_nat_of_dvd {n p : nat} [prime : fact p.prime] (nonzero : n ≠ 0) (div : p ∣ n) :
  1 ≤ padic_val_nat p n :=
begin
  rw @padic_val_nat_def _ prime _ nonzero,
  let one_le_mul : _ ≤ multiplicity p n :=
    @multiplicity.le_multiplicity_of_pow_dvd _ _ _ p n 1 (begin norm_num, exact div end),
  simp only [enat.coe_one] at one_le_mul,
  rcases one_le_mul with ⟨_, q⟩,
  dsimp at q,
  solve_by_elim,
end

@[simp]
lemma padic_val_nat_zero (m : nat) : padic_val_nat m 0 = 0 := by simpa

@[simp]
lemma padic_val_nat_one (m : nat) : padic_val_nat m 1 = 0 := by simp [padic_val_nat]

end padic_val_nat

namespace padic_val_rat
open multiplicity
variables (p : ℕ) [p_prime : fact p.prime]
include p_prime

/--
The multiplicity of `p : ℕ` in `a : ℤ` is finite exactly when `a ≠ 0`.
-/
lemma finite_int_prime_iff {p : ℕ} [p_prime : fact p.prime] {a : ℤ} : finite (p : ℤ) a ↔ a ≠ 0 :=
by simp [finite_int_iff, ne.symm (ne_of_lt (p_prime.one_lt))]

/--
A rewrite lemma for `padic_val_rat p q` when `q` is expressed in terms of `rat.mk`.
-/
protected lemma defn {q : ℚ} {n d : ℤ} (hqz : q ≠ 0) (qdf : q = n /. d) :
  padic_val_rat p q = (multiplicity (p : ℤ) n).get (finite_int_iff.2
    ⟨ne.symm $ ne_of_lt p_prime.one_lt, λ hn, by simp * at *⟩) -
  (multiplicity (p : ℤ) d).get (finite_int_iff.2 ⟨ne.symm $ ne_of_lt p_prime.one_lt,
    λ hd, by simp * at *⟩) :=
have hn : n ≠ 0, from rat.mk_num_ne_zero_of_ne_zero hqz qdf,
have hd : d ≠ 0, from rat.mk_denom_ne_zero_of_ne_zero hqz qdf,
let ⟨c, hc1, hc2⟩ := rat.num_denom_mk hn hd qdf in
by rw [padic_val_rat, dif_pos];
  simp [hc1, hc2, multiplicity.mul' (nat.prime_iff_prime_int.1 p_prime),
    (ne.symm (ne_of_lt p_prime.one_lt)), hqz]

/--
A rewrite lemma for `padic_val_rat p (q * r)` with conditions `q ≠ 0`, `r ≠ 0`.
-/
protected lemma mul {q r : ℚ} (hq : q ≠ 0) (hr : r ≠ 0) :
  padic_val_rat p (q * r) = padic_val_rat p q + padic_val_rat p r :=
have q*r = (q.num * r.num) /. (↑q.denom * ↑r.denom), by rw_mod_cast rat.mul_num_denom,
have hq' : q.num /. q.denom ≠ 0, by rw rat.num_denom; exact hq,
have hr' : r.num /. r.denom ≠ 0, by rw rat.num_denom; exact hr,
have hp' : _root_.prime (p : ℤ), from nat.prime_iff_prime_int.1 p_prime,
begin
  rw [padic_val_rat.defn p (mul_ne_zero hq hr) this],
  conv_rhs { rw [←(@rat.num_denom q), padic_val_rat.defn p hq',
    ←(@rat.num_denom r), padic_val_rat.defn p hr'] },
  rw [multiplicity.mul' hp', multiplicity.mul' hp']; simp [add_comm, add_left_comm, sub_eq_add_neg]
end

/--
A rewrite lemma for `padic_val_rat p (q^k) with condition `q ≠ 0`.
-/
protected lemma pow {q : ℚ} (hq : q ≠ 0) {k : ℕ} :
    padic_val_rat p (q ^ k) = k * padic_val_rat p q :=
by induction k; simp [*, padic_val_rat.mul _ hq (pow_ne_zero _ hq),
  pow_succ, add_mul, add_comm]

/--
A rewrite lemma for `padic_val_rat p (q⁻¹)` with condition `q ≠ 0`.
-/
protected lemma inv {q : ℚ} (hq : q ≠ 0) :
  padic_val_rat p (q⁻¹) = -padic_val_rat p q :=
by rw [eq_neg_iff_add_eq_zero, ← padic_val_rat.mul p (inv_ne_zero hq) hq,
    inv_mul_cancel hq, padic_val_rat.one]

/--
A rewrite lemma for `padic_val_rat p (q / r)` with conditions `q ≠ 0`, `r ≠ 0`.
-/
protected lemma div {q r : ℚ} (hq : q ≠ 0) (hr : r ≠ 0) :
  padic_val_rat p (q / r) = padic_val_rat p q - padic_val_rat p r :=
by rw [div_eq_mul_inv, padic_val_rat.mul p hq (inv_ne_zero hr),
    padic_val_rat.inv p hr, sub_eq_add_neg]

/--
A condition for `padic_val_rat p (n₁ / d₁) ≤ padic_val_rat p (n₂ / d₂),
in terms of divisibility by `p^n`.
-/
lemma padic_val_rat_le_padic_val_rat_iff {n₁ n₂ d₁ d₂ : ℤ}
  (hn₁ : n₁ ≠ 0) (hn₂ : n₂ ≠ 0) (hd₁ : d₁ ≠ 0) (hd₂ : d₂ ≠ 0) :
  padic_val_rat p (n₁ /. d₁) ≤ padic_val_rat p (n₂ /. d₂) ↔
  ∀ (n : ℕ), ↑p ^ n ∣ n₁ * d₂ → ↑p ^ n ∣ n₂ * d₁ :=
have hf1 : finite (p : ℤ) (n₁ * d₂),
  from finite_int_prime_iff.2 (mul_ne_zero hn₁ hd₂),
have hf2 : finite (p : ℤ) (n₂ * d₁),
  from finite_int_prime_iff.2 (mul_ne_zero hn₂ hd₁),
  by conv {
    to_lhs,
    rw [padic_val_rat.defn p (rat.mk_ne_zero_of_ne_zero hn₁ hd₁) rfl,
      padic_val_rat.defn p (rat.mk_ne_zero_of_ne_zero hn₂ hd₂) rfl,
      sub_le_iff_le_add',
      ← add_sub_assoc,
      le_sub_iff_add_le],
    norm_cast,
    rw [← multiplicity.mul' (nat.prime_iff_prime_int.1 p_prime) hf1, add_comm,
      ← multiplicity.mul' (nat.prime_iff_prime_int.1 p_prime) hf2,
      enat.get_le_get, multiplicity_le_multiplicity_iff]
  }

/--
Sufficient conditions to show that the p-adic valuation of `q` is less than or equal to the
p-adic vlauation of `q + r`.
-/
theorem le_padic_val_rat_add_of_le {q r : ℚ}
  (hq : q ≠ 0) (hr : r ≠ 0) (hqr : q + r ≠ 0)
  (h : padic_val_rat p q ≤ padic_val_rat p r) :
  padic_val_rat p q ≤ padic_val_rat p (q + r) :=
have hqn : q.num ≠ 0, from rat.num_ne_zero_of_ne_zero hq,
have hqd : (q.denom : ℤ) ≠ 0, by exact_mod_cast rat.denom_ne_zero _,
have hrn : r.num ≠ 0, from rat.num_ne_zero_of_ne_zero hr,
have hrd : (r.denom : ℤ) ≠ 0, by exact_mod_cast rat.denom_ne_zero _,
have hqdv : q.num /. q.denom ≠ 0, from rat.mk_ne_zero_of_ne_zero hqn hqd,
have hrdv : r.num /. r.denom ≠ 0, from rat.mk_ne_zero_of_ne_zero hrn hrd,
have hqreq : q + r = (((q.num * r.denom + q.denom * r.num : ℤ)) /. (↑q.denom * ↑r.denom : ℤ)),
  from rat.add_num_denom _ _,
have hqrd : q.num * ↑(r.denom) + ↑(q.denom) * r.num ≠ 0,
  from rat.mk_num_ne_zero_of_ne_zero hqr hqreq,
begin
  conv_lhs { rw ←(@rat.num_denom q) },
  rw [hqreq, padic_val_rat_le_padic_val_rat_iff p hqn hqrd hqd (mul_ne_zero hqd hrd),
    ← multiplicity_le_multiplicity_iff, mul_left_comm,
    multiplicity.mul (nat.prime_iff_prime_int.1 p_prime), add_mul],
  rw [←(@rat.num_denom q), ←(@rat.num_denom r),
    padic_val_rat_le_padic_val_rat_iff p hqn hrn hqd hrd, ← multiplicity_le_multiplicity_iff] at h,
  calc _ ≤ min (multiplicity ↑p (q.num * ↑(r.denom) * ↑(q.denom)))
    (multiplicity ↑p (↑(q.denom) * r.num * ↑(q.denom))) : (le_min
    (by rw [@multiplicity.mul _ _ _ _ (_ * _) _ (nat.prime_iff_prime_int.1 p_prime), add_comm])
    (by rw [mul_assoc, @multiplicity.mul _ _ _ _ (q.denom : ℤ)
        (_ * _) (nat.prime_iff_prime_int.1 p_prime)];
      exact add_le_add_left h _))
    ... ≤ _ : min_le_multiplicity_add
end

/--
The minimum of the valuations of `q` and `r` is less than or equal to the valuation of `q + r`.
-/
theorem min_le_padic_val_rat_add {q r : ℚ}
  (hq : q ≠ 0) (hr : r ≠ 0) (hqr : q + r ≠ 0) :
  min (padic_val_rat p q) (padic_val_rat p r) ≤ padic_val_rat p (q + r) :=
(le_total (padic_val_rat p q) (padic_val_rat p r)).elim
  (λ h, by rw [min_eq_left h]; exact le_padic_val_rat_add_of_le _ hq hr hqr h)
  (λ h, by rw [min_eq_right h, add_comm]; exact le_padic_val_rat_add_of_le _ hr hq
    (by rwa add_comm) h)

end padic_val_rat

namespace padic_val_nat

/--
A rewrite lemma for `padic_val_nat p (q * r)` with conditions `q ≠ 0`, `r ≠ 0`.
-/
protected lemma mul (p : ℕ) [p_prime : fact p.prime] {q r : ℕ} (hq : q ≠ 0) (hr : r ≠ 0) :
  padic_val_nat p (q * r) = padic_val_nat p q + padic_val_nat p r :=
begin
  apply int.coe_nat_inj,
  simp only [padic_val_rat_of_nat, nat.cast_mul],
  rw padic_val_rat.mul,
  norm_cast,
  exact cast_ne_zero.mpr hq,
  exact cast_ne_zero.mpr hr,
end

/--
Dividing out by a prime factor reduces the padic_val_nat by 1.
-/
protected lemma div {p : ℕ} [p_prime : fact p.prime] {b : ℕ} (dvd : p ∣ b) :
  (padic_val_nat p (b / p)) = (padic_val_nat p b) - 1 :=
begin
  by_cases b_split : (b = 0),
  { simp [b_split], },
  { have split_frac : padic_val_rat p (b / p) = padic_val_rat p b - padic_val_rat p p :=
      padic_val_rat.div p (nat.cast_ne_zero.mpr b_split) (nat.cast_ne_zero.mpr (nat.prime.ne_zero p_prime)),
    rw padic_val_rat.padic_val_rat_self (nat.prime.one_lt p_prime) at split_frac,
    have r : 1 ≤ padic_val_nat p b := one_le_padic_val_nat_of_dvd b_split dvd,
    exact_mod_cast split_frac, }
end

end padic_val_nat

section padic_val_nat

/--
If a prime doesn't appear in `n`, `padic_val_nat p n` is `0`.
-/
lemma padic_val_nat_of_not_dvd {p : ℕ} [fact p.prime] {n : ℕ} (not_dvd : ¬(p ∣ n)) :
  padic_val_nat p n = 0 :=
begin
  by_cases hn : n = 0,
  { subst hn, simp at not_dvd, trivial, },
  { rw padic_val_nat_def hn,
    exact (@multiplicity.unique' _ _ _ p n 0 (by simp) (by simpa using not_dvd)).symm,
    assumption, },
end

lemma padic_val_nat_primes {p q : ℕ} [p_prime : fact p.prime] [q_prime : fact q.prime] (neq : p ≠ q) :
  padic_val_nat p q = 0 :=
@padic_val_nat_of_not_dvd p p_prime q $ (not_congr (iff.symm (prime_dvd_prime_iff_eq p_prime q_prime))).mp neq

protected lemma padic_val_nat.div' {p : ℕ} [p_prime : fact p.prime] :
  ∀ {m : ℕ} (cpm : coprime p m) {b : ℕ} (dvd : m ∣ b), padic_val_nat p (b / m) = padic_val_nat p b
| 0 := λ cpm b dvd, by { rw zero_dvd_iff at dvd, rw [dvd, nat.zero_div], }
| (n + 1) :=
  λ cpm b dvd,
  begin
    rcases dvd with ⟨c, rfl⟩,
    rw [mul_div_right c (nat.succ_pos _)],by_cases hc : c = 0,
    { rw [hc, mul_zero] },
    { rw padic_val_nat.mul,
      { suffices : ¬ p ∣ (n+1),
        { rw [padic_val_nat_of_not_dvd this, zero_add] },
        contrapose! cpm,
        exact p_prime.dvd_iff_not_coprime.mp cpm },
      { exact nat.succ_ne_zero _ },
      { exact hc } },
  end

lemma padic_val_nat_eq_factors_count (p : ℕ) [hp : fact p.prime] :
  ∀ (n : ℕ), padic_val_nat p n = (factors n).count p
| 0 := rfl
| 1 := by { rw padic_val_nat_one, refl }
| (m + 2) :=
let n := m + 2 in
let q := min_fac n in
have hq : fact q.prime := min_fac_prime (show m + 2 ≠ 1, by linarith),
have wf : n / q < n := nat.div_lt_self (nat.succ_pos _) hq.one_lt,
begin
  rw factors_add_two,
  show padic_val_nat p n = list.count p (q :: (factors (n / q))),
  rw [list.count_cons', ← padic_val_nat_eq_factors_count],
  split_ifs with h,
  have p_dvd_n : p ∣ n,
    { have: q ∣ n := nat.min_fac_dvd n,
      cc },
  { rw [←h, padic_val_nat.div],
    { have: 1 ≤ padic_val_nat p n := one_le_padic_val_nat_of_dvd (by linarith) p_dvd_n,
      exact (nat.sub_eq_iff_eq_add this).mp rfl, },
    { exact p_dvd_n, }, },
  { suffices : p.coprime q,
    { rw [padic_val_nat.div' this (min_fac_dvd n), add_zero], },
    rwa nat.coprime_primes hp hq, },
end

open_locale big_operators

lemma prod_pow_prime_padic_val_nat (n : nat) (hn : n ≠ 0) (m : nat) (pr : n < m) :
  ∏ p in finset.filter nat.prime (finset.range m), p ^ (padic_val_nat p n) = n :=
begin
  rw ← nat.pos_iff_ne_zero at hn,
  have H : (factors n : multiset ℕ).prod = n,
  { rw [multiset.coe_prod, prod_factors hn], },
  rw finset.prod_multiset_count at H,
  conv_rhs { rw ← H, },
  refine finset.prod_bij_ne_one (λ p hp hp', p) _ _ _ _,
  { rintro p hp hpn,
    rw [finset.mem_filter, finset.mem_range] at hp,
    haveI Hp : fact p.prime := hp.2,
    rw [multiset.mem_to_finset, multiset.mem_coe, mem_factors_iff_dvd hn Hp],
    contrapose! hpn,
    rw [padic_val_nat_of_not_dvd hpn, nat.pow_zero], },
  { intros, assumption },
  { intros p hp hpn,
    rw [multiset.mem_to_finset, multiset.mem_coe] at hp,
    haveI Hp : fact p.prime := mem_factors hp,
    simp only [exists_prop, ne.def, finset.mem_filter, finset.mem_range],
    refine ⟨p, ⟨_, Hp⟩, ⟨_, rfl⟩⟩,
    { rw mem_factors_iff_dvd hn Hp at hp, exact lt_of_le_of_lt (le_of_dvd hn hp) pr },
    { rw padic_val_nat_eq_factors_count,
      simp only [pow_eq_pow, ne.def, multiset.coe_count] at hpn,
      convert hpn } },
  { intros p hp hpn,
    rw [finset.mem_filter, finset.mem_range] at hp,
    haveI Hp : fact p.prime := hp.2,
    rw [padic_val_nat_eq_factors_count, multiset.coe_count, pow_eq_pow] }
end

end padic_val_nat

/--
If `q ≠ 0`, the p-adic norm of a rational `q` is `p ^ (-(padic_val_rat p q))`.
If `q = 0`, the p-adic norm of `q` is 0.
-/
def padic_norm (p : ℕ) (q : ℚ) : ℚ :=
if q = 0 then 0 else (↑p : ℚ) ^ (-(padic_val_rat p q))

namespace padic_norm

section padic_norm
open padic_val_rat
variables (p : ℕ)

/--
Unfolds the definition of the p-adic norm of `q` when `q ≠ 0`.
-/
@[simp] protected lemma eq_fpow_of_nonzero {q : ℚ} (hq : q ≠ 0) :
  padic_norm p q = p ^ (-(padic_val_rat p q)) :=
by simp [hq, padic_norm]

/--
The p-adic norm is nonnegative.
-/
protected lemma nonneg (q : ℚ) : 0 ≤ padic_norm p q :=
if hq : q = 0 then by simp [hq, padic_norm]
else
  begin
    unfold padic_norm; split_ifs,
    apply fpow_nonneg_of_nonneg,
    exact_mod_cast nat.zero_le _
  end

/--
The p-adic norm of 0 is 0.
-/
@[simp] protected lemma zero : padic_norm p 0 = 0 := by simp [padic_norm]

/--
The p-adic norm of 1 is 1.
-/
@[simp] protected lemma one : padic_norm p 1 = 1 := by simp [padic_norm]

/--
The p-adic norm of `p` is `1/p` if `p > 1`.

See also `padic_norm.padic_norm_p_of_prime` for a version that assumes `p` is prime.
-/
lemma padic_norm_p {p : ℕ} (hp : 1 < p) : padic_norm p p = 1 / p :=
by simp [padic_norm, (show p ≠ 0, by linarith), padic_val_rat.padic_val_rat_self hp]

/--
The p-adic norm of `p` is `1/p` if `p` is prime.

See also `padic_norm.padic_norm_p` for a version that assumes `1 < p`.
-/
@[simp] lemma padic_norm_p_of_prime (p : ℕ) [fact p.prime] : padic_norm p p = 1 / p :=
padic_norm_p $ nat.prime.one_lt ‹_›

/--
The p-adic norm of `p` is less than 1 if `1 < p`.

See also `padic_norm.padic_norm_p_lt_one_of_prime` for a version assuming `prime p`.
-/
lemma padic_norm_p_lt_one {p : ℕ} (hp : 1 < p) : padic_norm p p < 1 :=
begin
  rw [padic_norm_p hp, div_lt_iff, one_mul],
  { exact_mod_cast hp },
  { exact_mod_cast zero_lt_one.trans hp },
end

/--
The p-adic norm of `p` is less than 1 if `p` is prime.

See also `padic_norm.padic_norm_p_lt_one` for a version assuming `1 < p`.
-/
lemma padic_norm_p_lt_one_of_prime (p : ℕ) [fact p.prime] : padic_norm p p < 1 :=
padic_norm_p_lt_one $ nat.prime.one_lt ‹_›

/--
`padic_norm p q` takes discrete values `p ^ -z` for `z : ℤ`.
-/
protected theorem values_discrete {q : ℚ} (hq : q ≠ 0) : ∃ z : ℤ, padic_norm p q = p ^ (-z) :=
⟨ (padic_val_rat p q), by simp [padic_norm, hq] ⟩

variable [hp : fact p.prime]
include hp

/--
If `q ≠ 0`, then `padic_norm p q ≠ 0`.
-/
protected lemma nonzero {q : ℚ} (hq : q ≠ 0) : padic_norm p q ≠ 0 :=
begin
  rw padic_norm.eq_fpow_of_nonzero p hq,
  apply fpow_ne_zero_of_ne_zero,
  exact_mod_cast ne_of_gt hp.pos
end

/--
`padic_norm p` is symmetric.
-/
@[simp] protected lemma neg (q : ℚ) : padic_norm p (-q) = padic_norm p q :=
if hq : q = 0 then by simp [hq]
else by simp [padic_norm, hq, hp.one_lt]

/--
If the p-adic norm of `q` is 0, then `q` is 0.
-/
lemma zero_of_padic_norm_eq_zero {q : ℚ} (h : padic_norm p q = 0) : q = 0 :=
begin
  apply by_contradiction, intro hq,
  unfold padic_norm at h, rw if_neg hq at h,
  apply absurd h,
  apply fpow_ne_zero_of_ne_zero,
  exact_mod_cast hp.ne_zero
end

/--
The p-adic norm is multiplicative.
-/
@[simp] protected theorem mul (q r : ℚ) : padic_norm p (q*r) = padic_norm p q * padic_norm p r :=
if hq : q = 0 then
  by simp [hq]
else if hr : r = 0 then
  by simp [hr]
else
  have q*r ≠ 0, from mul_ne_zero hq hr,
  have (↑p : ℚ) ≠ 0, by simp [hp.ne_zero],
  by simp [padic_norm, *, padic_val_rat.mul, fpow_add this, mul_comm]

/--
The p-adic norm respects division.
-/
@[simp] protected theorem div (q r : ℚ) : padic_norm p (q / r) = padic_norm p q / padic_norm p r :=
if hr : r = 0 then by simp [hr] else
eq_div_of_mul_eq (padic_norm.nonzero _ hr) (by rw [←padic_norm.mul, div_mul_cancel _ hr])

/--
The p-adic norm of an integer is at most 1.
-/
protected theorem of_int (z : ℤ) : padic_norm p ↑z ≤ 1 :=
if hz : z = 0 then by simp [hz, zero_le_one] else
begin
  unfold padic_norm,
  rw [if_neg _],
  { refine fpow_le_one_of_nonpos _ _,
    { exact_mod_cast le_of_lt hp.one_lt, },
    { rw [padic_val_rat_of_int _ hp.ne_one hz, neg_nonpos],
      norm_cast, simp }},
  exact_mod_cast hz
end

private lemma nonarchimedean_aux {q r : ℚ} (h : padic_val_rat p q ≤ padic_val_rat p r) :
  padic_norm p (q + r) ≤ max (padic_norm p q) (padic_norm p r) :=
have hnqp : padic_norm p q ≥ 0, from padic_norm.nonneg _ _,
have hnrp : padic_norm p r ≥ 0, from padic_norm.nonneg _ _,
if hq : q = 0 then
  by simp [hq, max_eq_right hnrp, le_max_right]
else if hr : r = 0 then
  by simp [hr, max_eq_left hnqp, le_max_left]
else if hqr : q + r = 0 then
  le_trans (by simpa [hqr] using hnqp) (le_max_left _ _)
else
  begin
    unfold padic_norm, split_ifs,
    apply le_max_iff.2,
    left,
    apply fpow_le_of_le,
    { exact_mod_cast le_of_lt hp.one_lt },
    { apply neg_le_neg,
      have : padic_val_rat p q =
              min (padic_val_rat p q) (padic_val_rat p r),
        from (min_eq_left h).symm,
      rw this,
      apply min_le_padic_val_rat_add; assumption }
  end

/--
The p-adic norm is nonarchimedean: the norm of `p + q` is at most the max of the norm of `p` and
the norm of `q`.
-/
protected theorem nonarchimedean {q r : ℚ} :
  padic_norm p (q + r) ≤ max (padic_norm p q) (padic_norm p r) :=
begin
    wlog hle := le_total (padic_val_rat p q) (padic_val_rat p r) using [q r],
    exact nonarchimedean_aux p hle
end

/--
The p-adic norm respects the triangle inequality: the norm of `p + q` is at most the norm of `p`
plus the norm of `q`.
-/
theorem triangle_ineq (q r : ℚ) : padic_norm p (q + r) ≤ padic_norm p q + padic_norm p r :=
calc padic_norm p (q + r) ≤ max (padic_norm p q) (padic_norm p r) : padic_norm.nonarchimedean p
                       ... ≤ padic_norm p q + padic_norm p r :
                         max_le_add_of_nonneg (padic_norm.nonneg p _) (padic_norm.nonneg p _)

/--
The p-adic norm of a difference is at most the max of each component. Restates the archimedean
property of the p-adic norm.
-/
protected theorem sub {q r : ℚ} : padic_norm p (q - r) ≤ max (padic_norm p q) (padic_norm p r) :=
by rw [sub_eq_add_neg, ←padic_norm.neg p r]; apply padic_norm.nonarchimedean

/--
If the p-adic norms of `q` and `r` are different, then the norm of `q + r` is equal to the max of
the norms of `q` and `r`.
-/
lemma add_eq_max_of_ne {q r : ℚ} (hne : padic_norm p q ≠ padic_norm p r) :
  padic_norm p (q + r) = max (padic_norm p q) (padic_norm p r) :=
begin
  wlog hle := le_total (padic_norm p r) (padic_norm p q) using [q r],
  have hlt : padic_norm p r < padic_norm p q, from lt_of_le_of_ne hle hne.symm,
  have : padic_norm p q ≤ max (padic_norm p (q + r)) (padic_norm p r), from calc
   padic_norm p q = padic_norm p (q + r - r) : by congr; ring
               ... ≤ max (padic_norm p (q + r)) (padic_norm p (-r)) : padic_norm.nonarchimedean p
               ... = max (padic_norm p (q + r)) (padic_norm p r) : by simp,
  have hnge : padic_norm p r ≤ padic_norm p (q + r),
  { apply le_of_not_gt,
    intro hgt,
    rw max_eq_right_of_lt hgt at this,
    apply not_lt_of_ge this,
    assumption },
  have : padic_norm p q ≤ padic_norm p (q + r), by rwa [max_eq_left hnge] at this,
  apply _root_.le_antisymm,
  { apply padic_norm.nonarchimedean p },
  { rw max_eq_left_of_lt hlt,
    assumption }
end

/--
The p-adic norm is an absolute value: positive-definite and multiplicative, satisfying the triangle
inequality.
-/
instance : is_absolute_value (padic_norm p) :=
{ abv_nonneg := padic_norm.nonneg p,
  abv_eq_zero :=
    begin
      intros,
      constructor; intro,
      { apply zero_of_padic_norm_eq_zero p, assumption },
      { simp [*] }
    end,
  abv_add := padic_norm.triangle_ineq p,
  abv_mul := padic_norm.mul p }

/--
If `p^n` divides an integer `z`, then the p-adic norm of `z` is at most `p^(-n)`.
-/
lemma le_of_dvd {n : ℕ} {z : ℤ} (hd : ↑(p^n) ∣ z) : padic_norm p z ≤ ↑p ^ (-n : ℤ) :=
begin
  unfold padic_norm, split_ifs with hz hz,
  { apply fpow_nonneg_of_nonneg,
    exact_mod_cast le_of_lt hp.pos },
  { apply fpow_le_of_le,
    exact_mod_cast le_of_lt hp.one_lt,
    apply neg_le_neg,
    rw padic_val_rat_of_int _ hp.ne_one _,
    { norm_cast,
      rw [← enat.coe_le_coe, enat.coe_get],
      apply multiplicity.le_multiplicity_of_pow_dvd,
      exact_mod_cast hd },
    { exact_mod_cast hz }},
end

<<<<<<< HEAD
=======
-- lemma not_dvd_denom_of_norm_le_one {q : ℚ} (hq : padic_norm p q ≤ 1) :
--   ¬ p ∣ q.denom :=
-- begin
-- end

-- lemma exists_int_sub_norm_le {q : ℚ} (hq : padic_norm p q ≤ 1) (i : ℕ) :
--   ∃ z : ℤ, padic_norm p (q - z) ≤ p^(-i : ℤ) :=
-- begin
--   have p_not_dvd_denom : ¬ p ∣ q.denom, from not_dvd_denom_of_norm_le_one _ hq,
--   obtain ⟨m, l, hml⟩ : ∃ m l : ℤ, m*q.denom + l * p^i = 1 := sorry,
--   use q.num * m,
--   conv in q {rw [←@rat.num_denom q, rat.mk_eq_div]},
--   push_cast,
--   have : (q.denom : ℚ) ≠ 0, {exact_mod_cast q.denom_ne_zero},
--   calc _ = padic_norm p ((q.num / q.denom) * (1 - m * q.denom)) : _
--      ... = padic_norm p (q.num / q.denom) * padic_norm p (1 - m * q.denom) : _
--      ... ≤ padic_norm p (1 - m * q.denom) : _
--      ... = padic_norm p (l * p^i) : _
--      ... ≤ _ : _,
--   { congr, field_simp [this], ring },
--   { apply padic_norm.mul },
--   { apply mul_le_of_le_one_left (padic_norm.nonneg _ _),
--     convert hq,
--     conv_rhs {rw [←@rat.num_denom q, rat.mk_eq_div]}, simp },
--   { rw [← rat.coe_int_inj] at hml, change _ = (1 : ℚ) at hml, rw ← hml, norm_cast, ring, },
--   { convert le_of_dvd _ _,
--     { norm_cast },
--     { assumption },
--     { apply dvd_mul_left } }
-- end

>>>>>>> 32d3b269
end padic_norm
end padic_norm<|MERGE_RESOLUTION|>--- conflicted
+++ resolved
@@ -712,8 +712,6 @@
     { exact_mod_cast hz }},
 end
 
-<<<<<<< HEAD
-=======
 -- lemma not_dvd_denom_of_norm_le_one {q : ℚ} (hq : padic_norm p q ≤ 1) :
 --   ¬ p ∣ q.denom :=
 -- begin
@@ -745,6 +743,5 @@
 --     { apply dvd_mul_left } }
 -- end
 
->>>>>>> 32d3b269
 end padic_norm
 end padic_norm