/-
Copyright (c) 2017 Johannes Hölzl. All rights reserved.
Released under Apache 2.0 license as described in the file LICENSE.
Authors: Johannes Hölzl, Johan Commelin, Mario Carneiro
-/

import data.mv_polynomial.basic
import data.set.disjointed

/-!
# Degrees and variables of polynomials

This file establishes many results about the degree and variable sets of a multivariate polynomial.

The *variable set* of a polynomial $P \in R[X]$ is a `finset` containing each $x \in X$
that appears in a monomial in $P$.

The *degree set* of a polynomial $P \in R[X]$ is a `multiset` containing, for each $x$ in the
variable set, $n$ copies of $x$, where $n$ is the maximum number of copies of $x$ appearing in a
monomial of $P$.

## Main declarations

* `mv_polynomial.degrees p` : the multiset of variables representing the union of the multisets corresponding
  to each non-zero monomial in `p`. For example if `7 ≠ 0` in `R` and `p = x²y+7y³` then
  `degrees p = {x, x, y, y, y}`

* `mv_polynomial.vars p` : the finset of variables occurring in `p`. For example if `p = x⁴y+yz` then
  `vars p = {x, y, z}`

* `mv_polynomial.degree_of n p : ℕ` -- the total degree of `p` with respect to the variable `n`. For example
  if `p = x⁴y+yz` then `degree_of y p = 1`.

* `mv_polynomial.total_degree p : ℕ` -- the max of the sizes of the multisets `s` whose monomials `X^s` occur
  in `p`. For example if `p = x⁴y+yz` then `total_degree p = 5`.

## Notation

As in other polynomial files we typically use the notation:

+ `σ : Type*` (indexing the variables)

+ `α : Type*` `[comm_semiring α]` (the coefficients)

+ `s : σ →₀ ℕ`, a function from `σ` to `ℕ` which is zero away from a finite set.
This will give rise to a monomial in `mv_polynomial σ R` which mathematicians might call `X^s`

+ `a : α`

+ `i : σ`, with corresponding monomial `X i`, often denoted `X_i` by mathematicians

+ `p : mv_polynomial σ α`

-/

noncomputable theory

open_locale classical big_operators

open set function finsupp add_monoid_algebra
open_locale big_operators

universes u v w x
variables {α : Type u} {β : Type v} {γ : Type w} {δ : Type x}

namespace mv_polynomial
variables {σ : Type*} {a a' a₁ a₂ : α} {e : ℕ} {n m : σ} {s : σ →₀ ℕ}

section comm_semiring
variables [comm_semiring α] {p q : mv_polynomial σ α}


section degrees

/-! ### `degrees` -/

/--
The maximal degrees of each variable in a multi-variable polynomial, expressed as a multiset.

(For example, `degrees (x^2 * y + y^3)` would be `{x, x, y, y, y}`.)
-/
def degrees (p : mv_polynomial σ α) : multiset σ :=
p.support.sup (λs:σ →₀ ℕ, s.to_multiset)

lemma degrees_monomial (s : σ →₀ ℕ) (a : α) : degrees (monomial s a) ≤ s.to_multiset :=
finset.sup_le $ assume t h,
begin
  have := finsupp.support_single_subset h,
  rw [finset.mem_singleton] at this,
  rw this
end

lemma degrees_monomial_eq (s : σ →₀ ℕ) (a : α) (ha : a ≠ 0) :
  degrees (monomial s a) = s.to_multiset :=
le_antisymm (degrees_monomial s a) $ finset.le_sup $
  by rw [monomial, finsupp.support_single_ne_zero ha, finset.mem_singleton]

lemma degrees_C (a : α) : degrees (C a : mv_polynomial σ α) = 0 :=
multiset.le_zero.1 $ degrees_monomial _ _

lemma degrees_X (n : σ) : degrees (X n : mv_polynomial σ α) ≤ {n} :=
le_trans (degrees_monomial _ _) $ le_of_eq $ to_multiset_single _ _

lemma degrees_zero : degrees (0 : mv_polynomial σ α) = 0 :=
by { rw ← C_0, exact degrees_C 0 }

lemma degrees_one : degrees (1 : mv_polynomial σ α) = 0 := degrees_C 1

lemma degrees_add (p q : mv_polynomial σ α) : (p + q).degrees ≤ p.degrees ⊔ q.degrees :=
begin
  refine finset.sup_le (assume b hb, _),
  have := finsupp.support_add hb, rw finset.mem_union at this,
  cases this,
  { exact le_sup_left_of_le (finset.le_sup this) },
  { exact le_sup_right_of_le (finset.le_sup this) },
end

lemma degrees_sum {ι : Type*} (s : finset ι) (f : ι → mv_polynomial σ α) :
  (∑ i in s, f i).degrees ≤ s.sup (λi, (f i).degrees) :=
begin
  refine s.induction _ _,
  { simp only [finset.sum_empty, finset.sup_empty, degrees_zero], exact le_refl _ },
  { assume i s his ih,
    rw [finset.sup_insert, finset.sum_insert his],
    exact le_trans (degrees_add _ _) (sup_le_sup_left ih _) }
end

lemma degrees_mul (p q : mv_polynomial σ α) : (p * q).degrees ≤ p.degrees + q.degrees :=
begin
  refine finset.sup_le (assume b hb, _),
  have := support_mul p q hb,
  simp only [finset.mem_bind, finset.mem_singleton] at this,
  rcases this with ⟨a₁, h₁, a₂, h₂, rfl⟩,
  rw [finsupp.to_multiset_add],
  exact add_le_add (finset.le_sup h₁) (finset.le_sup h₂)
end

lemma degrees_prod {ι : Type*} (s : finset ι) (f : ι → mv_polynomial σ α) :
  (∏ i in s, f i).degrees ≤ ∑ i in s, (f i).degrees :=
begin
  refine s.induction _ _,
  { simp only [finset.prod_empty, finset.sum_empty, degrees_one] },
  { assume i s his ih,
    rw [finset.prod_insert his, finset.sum_insert his],
    exact le_trans (degrees_mul _ _) (add_le_add_left ih _) }
end

lemma degrees_pow (p : mv_polynomial σ α) :
  ∀(n : ℕ), (p^n).degrees ≤ n •ℕ p.degrees
| 0       := begin rw [pow_zero, degrees_one], exact multiset.zero_le _ end
| (n + 1) := le_trans (degrees_mul _ _) (add_le_add_left (degrees_pow n) _)

lemma mem_degrees {p : mv_polynomial σ α} {i : σ} :
  i ∈ p.degrees ↔ ∃ d, p.coeff d ≠ 0 ∧ i ∈ d.support :=
by simp only [degrees, finset.mem_sup, ← finsupp.mem_support_iff, coeff,
    finsupp.mem_to_multiset, exists_prop]

lemma le_degrees_add {p q : mv_polynomial σ α} (h : p.degrees.disjoint q.degrees) :
  p.degrees ≤ (p + q).degrees :=
begin
  apply finset.sup_le,
  intros d hd,
  rw multiset.disjoint_iff_ne at h,
  rw multiset.le_iff_count,
  intros i,
  rw [degrees, multiset.count_sup],
  simp only [finsupp.count_to_multiset],
  by_cases h0 : d = 0,
  { simp only [h0, zero_le, finsupp.zero_apply], },
  { refine @finset.le_sup _ _ _ (p + q).support _ d _,
    rw [finsupp.mem_support_iff, ← coeff, coeff_add],
    suffices : q.coeff d = 0,
    { rwa [this, add_zero, coeff, ← finsupp.mem_support_iff], },
    rw [← finsupp.support_eq_empty, ← ne.def, ← finset.nonempty_iff_ne_empty] at h0,
    obtain ⟨j, hj⟩ := h0,
    contrapose! h,
    rw finsupp.mem_support_iff at hd,
    refine ⟨j, _, j, _, rfl⟩,
    all_goals { rw mem_degrees, refine ⟨d, _, hj⟩, assumption } }
end

lemma degrees_add_of_disjoint {p q : mv_polynomial σ α} (h : multiset.disjoint p.degrees q.degrees) :
  (p + q).degrees = p.degrees ∪ q.degrees :=
begin
  apply le_antisymm,
  { apply degrees_add },
  { apply multiset.union_le,
    { apply le_degrees_add h },
    { rw add_comm, apply le_degrees_add h.symm } }
end

lemma degrees_map [comm_semiring β] (p : mv_polynomial σ α) (f : α →+* β) :
  (map f p).degrees ⊆ p.degrees :=
begin
  dsimp only [degrees],
  apply multiset.subset_of_le,
  convert finset.sup_subset _ _,
  apply mv_polynomial.support_map_subset
end

lemma degrees_map_of_injective [comm_semiring β] (p : mv_polynomial σ α)
  {f : α →+* β} (hf : injective f) : (map f p).degrees = p.degrees :=
by simp only [degrees, mv_polynomial.support_map_of_injective _ hf]

end degrees

section vars

/-! ### `vars` -/

/-- `vars p` is the set of variables appearing in the polynomial `p` -/
def vars (p : mv_polynomial σ α) : finset σ := p.degrees.to_finset

@[simp] lemma vars_0 : (0 : mv_polynomial σ α).vars = ∅ :=
by rw [vars, degrees_zero, multiset.to_finset_zero]

@[simp] lemma vars_monomial (h : a ≠ 0) : (monomial s a).vars = s.support :=
by rw [vars, degrees_monomial_eq _ _ h, finsupp.to_finset_to_multiset]

@[simp] lemma vars_C : (C a : mv_polynomial σ α).vars = ∅ :=
by rw [vars, degrees_C, multiset.to_finset_zero]

@[simp] lemma vars_X (h : 0 ≠ (1 : α)) : (X n : mv_polynomial σ α).vars = {n} :=
by rw [X, vars_monomial h.symm, finsupp.support_single_ne_zero (one_ne_zero : 1 ≠ 0)]

lemma mem_vars (i : σ) :
  i ∈ p.vars ↔ ∃ (d : σ →₀ ℕ) (H : d ∈ p.support), i ∈ d.support :=
by simp only [vars, multiset.mem_to_finset, mem_degrees, coeff, finsupp.mem_support_iff, exists_prop]

lemma mem_support_not_mem_vars_zero {f : mv_polynomial σ α} {x : σ →₀ ℕ} (H : x ∈ f.support) {v : σ} (h : v ∉ vars f) :
  x v = 0 :=
begin
  rw [vars, multiset.mem_to_finset] at h,
  rw ←not_mem_support_iff,
  contrapose! h,
  unfold degrees,
  rw (show f.support = insert x f.support, from eq.symm $ finset.insert_eq_of_mem H),
  rw finset.sup_insert,
  simp only [multiset.mem_union, multiset.sup_eq_union],
  left,
  rwa [←to_finset_to_multiset, multiset.mem_to_finset] at h,
end

lemma vars_add_subset (p q : mv_polynomial σ α) :
  (p + q).vars ⊆ p.vars ∪ q.vars :=
begin
  intros x hx,
  simp only [vars, finset.mem_union, multiset.mem_to_finset] at hx ⊢,
  simpa using multiset.mem_of_le (degrees_add _ _) hx,
end

lemma vars_add_of_disjoint (h : disjoint p.vars q.vars) :
  (p + q).vars = p.vars ∪ q.vars :=
begin
  apply finset.subset.antisymm (vars_add_subset p q),
  intros x hx,
  simp only [vars, multiset.disjoint_to_finset] at h hx ⊢,
  rw [degrees_add_of_disjoint h, multiset.to_finset_union],
  exact hx
end

section mul

<<<<<<< HEAD
lemma vars_mul (φ ψ : mv_polynomial σ α) :
  (φ * ψ).vars ⊆ φ.vars ∪ ψ.vars :=
=======
lemma vars_mul (φ ψ : mv_polynomial σ α) : (φ * ψ).vars ⊆ φ.vars ∪ ψ.vars :=
>>>>>>> 623c8462
begin
  intro i,
  simp only [mem_vars, finset.mem_union],
  rintro ⟨d, hd, hi⟩,
  rw [finsupp.mem_support_iff, ← coeff, coeff_mul] at hd,
  contrapose! hd, cases hd,
  rw finset.sum_eq_zero,
  rintro ⟨d₁, d₂⟩ H,
  rw finsupp.mem_antidiagonal_support at H,
  subst H,
  obtain H|H : i ∈ d₁.support ∨ i ∈ d₂.support,
  { simpa only [finset.mem_union] using finsupp.support_add hi, },
  { suffices : coeff d₁ φ = 0, by simp [this],
    rw [coeff, ← finsupp.not_mem_support_iff], intro, solve_by_elim, },
  { suffices : coeff d₂ ψ = 0, by simp [this],
    rw [coeff, ← finsupp.not_mem_support_iff], intro, solve_by_elim, },
end

@[simp] lemma vars_one : (1 : mv_polynomial σ α).vars = ∅ :=
vars_C

<<<<<<< HEAD
lemma vars_pow (φ : mv_polynomial σ α) (n : ℕ) :
  (φ ^ n).vars ⊆ φ.vars :=
=======
lemma vars_pow (φ : mv_polynomial σ α) (n : ℕ) : (φ ^ n).vars ⊆ φ.vars :=
>>>>>>> 623c8462
begin
  induction n with n ih,
  { simp },
  { rw pow_succ,
    apply finset.subset.trans (vars_mul _ _),
    exact finset.union_subset (finset.subset.refl _) ih }
end

<<<<<<< HEAD
=======
/--
The variables of the product of a family of polynomials
are a subset of the union of the sets of variables of each polynomial.
-/
>>>>>>> 623c8462
lemma vars_prod {ι : Type*} {s : finset ι} (f : ι → mv_polynomial σ α) :
  (∏ i in s, f i).vars ⊆ s.bind (λ i, (f i).vars) :=
begin
  apply s.induction_on,
  { simp },
  { intros a s hs hsub,
    simp only [hs, finset.bind_insert, finset.prod_insert, not_false_iff],
    apply finset.subset.trans (vars_mul _ _),
    exact finset.union_subset_union (finset.subset.refl _) hsub }
end

section integral_domain
variables {A : Type*} [integral_domain A]

<<<<<<< HEAD
lemma vars_C_mul (a : A) (ha : a ≠ 0) (φ : mv_polynomial σ A) :
  (C a * φ).vars = φ.vars :=
=======
lemma vars_C_mul (a : A) (ha : a ≠ 0) (φ : mv_polynomial σ A) : (C a * φ).vars = φ.vars :=
>>>>>>> 623c8462
begin
  ext1 i,
  simp only [mem_vars, exists_prop, finsupp.mem_support_iff],
  apply exists_congr,
  intro d,
  apply and_congr _ iff.rfl,
  rw [← coeff, ← coeff, coeff_C_mul, mul_ne_zero_iff, eq_true_intro ha, true_and],
end

end integral_domain

end mul

section sum

variables {ι : Type*} (t : finset ι) (φ : ι → mv_polynomial σ α)

lemma vars_sum_subset :
  (∑ i in t, φ i).vars ⊆ finset.bind t (λ i, (φ i).vars) :=
begin
  apply t.induction_on,
  { simp },
  { intros a s has hsum,
    rw [finset.bind_insert, finset.sum_insert has],
    refine finset.subset.trans (vars_add_subset _ _)
      (finset.union_subset_union (finset.subset.refl _) _),
    assumption }
end

lemma vars_sum_of_disjoint (h : pairwise $ disjoint on (λ i, (φ i).vars)) :
  (∑ i in t, φ i).vars = finset.bind t (λ i, (φ i).vars) :=
begin
  apply t.induction_on,
  { simp },
  { intros a s has hsum,
    rw [finset.bind_insert, finset.sum_insert has, vars_add_of_disjoint, hsum],
    unfold pairwise on_fun at h,
    rw hsum,
    simp only [finset.disjoint_iff_ne] at h ⊢,
    intros v hv v2 hv2,
    rw finset.mem_bind at hv2,
    rcases hv2 with ⟨i, his, hi⟩,
    refine h a i _ _ hv _ hi,
    rintro rfl,
    contradiction }
end

end sum

section map

variables [comm_semiring β] (f : α →+* β)
variable (p)

lemma vars_map : (map f p).vars ⊆ p.vars :=
by simp [vars, degrees_map]

variable {f}
lemma vars_map_of_injective (hf : injective f) :
  (map f p).vars = p.vars :=
by simp [vars, degrees_map_of_injective _ hf]

lemma vars_monomial_single (i : σ) {e : ℕ} {r : α} (he : e ≠ 0) (hr : r ≠ 0) :
  (monomial (finsupp.single i e) r).vars = {i} :=
by rw [vars_monomial hr, finsupp.support_single_ne_zero he]

lemma vars_eq_support_bind_support : p.vars = p.support.bind finsupp.support :=
by { ext i, rw [mem_vars, finset.mem_bind] }

end map

end vars

section degree_of

/-! ### `degree_of` -/

/-- `degree_of n p` gives the highest power of X_n that appears in `p` -/
def degree_of (n : σ) (p : mv_polynomial σ α) : ℕ := p.degrees.count n

end degree_of

section total_degree

/-! ### `total_degree` -/

/-- `total_degree p` gives the maximum |s| over the monomials X^s in `p` -/
def total_degree (p : mv_polynomial σ α) : ℕ := p.support.sup (λs, s.sum $ λn e, e)

lemma total_degree_eq (p : mv_polynomial σ α) :
  p.total_degree = p.support.sup (λm, m.to_multiset.card) :=
begin
  rw [total_degree],
  congr, funext m,
  exact (finsupp.card_to_multiset _).symm
end

lemma total_degree_le_degrees_card (p : mv_polynomial σ α) :
  p.total_degree ≤ p.degrees.card :=
begin
  rw [total_degree_eq],
  exact finset.sup_le (assume s hs, multiset.card_le_of_le $ finset.le_sup hs)
end

@[simp] lemma total_degree_C (a : α) : (C a : mv_polynomial σ α).total_degree = 0 :=
nat.eq_zero_of_le_zero $ finset.sup_le $ assume n hn,
  have _ := finsupp.support_single_subset hn,
  begin
    rw [finset.mem_singleton] at this,
    subst this,
    exact le_refl _
  end

@[simp] lemma total_degree_zero : (0 : mv_polynomial σ α).total_degree = 0 :=
by rw [← C_0]; exact total_degree_C (0 : α)

@[simp] lemma total_degree_one : (1 : mv_polynomial σ α).total_degree = 0 :=
total_degree_C (1 : α)

@[simp] lemma total_degree_X {α} [comm_semiring α] [nontrivial α] (s : σ) :
  (X s : mv_polynomial σ α).total_degree = 1 :=
begin
  rw [total_degree, X, monomial, finsupp.support_single_ne_zero (one_ne_zero : (1 : α) ≠ 0)],
  simp only [finset.sup, sum_single_index, finset.fold_singleton, sup_bot_eq],
end

lemma total_degree_add (a b : mv_polynomial σ α) :
  (a + b).total_degree ≤ max a.total_degree b.total_degree :=
finset.sup_le $ assume n hn,
  have _ := finsupp.support_add hn,
  begin
    rw finset.mem_union at this,
    cases this,
    { exact le_max_left_of_le (finset.le_sup this) },
    { exact le_max_right_of_le (finset.le_sup this) }
  end

lemma total_degree_mul (a b : mv_polynomial σ α) :
  (a * b).total_degree ≤ a.total_degree + b.total_degree :=
finset.sup_le $ assume n hn,
  have _ := add_monoid_algebra.support_mul a b hn,
  begin
    simp only [finset.mem_bind, finset.mem_singleton] at this,
    rcases this with ⟨a₁, h₁, a₂, h₂, rfl⟩,
    rw [finsupp.sum_add_index],
    { exact add_le_add (finset.le_sup h₁) (finset.le_sup h₂) },
    { assume a, refl },
    { assume a b₁ b₂, refl }
  end

lemma total_degree_pow (a : mv_polynomial σ α) (n : ℕ) :
  (a ^ n).total_degree ≤ n * a.total_degree :=
begin
  induction n with n ih,
  { simp only [nat.nat_zero_eq_zero, zero_mul, pow_zero, total_degree_one] },
  rw pow_succ,
  calc total_degree (a * a ^ n) ≤ a.total_degree + (a^n).total_degree : total_degree_mul _ _
    ... ≤ a.total_degree + n * a.total_degree : add_le_add_left ih _
    ... = (n+1) * a.total_degree : by rw [add_mul, one_mul, add_comm]
end

lemma total_degree_list_prod :
  ∀(s : list (mv_polynomial σ α)), s.prod.total_degree ≤ (s.map mv_polynomial.total_degree).sum
| []        := by rw [@list.prod_nil (mv_polynomial σ α) _, total_degree_one]; refl
| (p :: ps) :=
  begin
    rw [@list.prod_cons (mv_polynomial σ α) _, list.map, list.sum_cons],
    exact le_trans (total_degree_mul _ _) (add_le_add_left (total_degree_list_prod ps) _)
  end

lemma total_degree_multiset_prod (s : multiset (mv_polynomial σ α)) :
  s.prod.total_degree ≤ (s.map mv_polynomial.total_degree).sum :=
begin
  refine quotient.induction_on s (assume l, _),
  rw [multiset.quot_mk_to_coe, multiset.coe_prod, multiset.coe_map, multiset.coe_sum],
  exact total_degree_list_prod l
end

lemma total_degree_finset_prod {ι : Type*}
  (s : finset ι) (f : ι → mv_polynomial σ α) :
  (s.prod f).total_degree ≤ ∑ i in s, (f i).total_degree :=
begin
  refine le_trans (total_degree_multiset_prod _) _,
  rw [multiset.map_map],
  refl
end

lemma exists_degree_lt [fintype σ] (f : mv_polynomial σ α) (n : ℕ)
  (h : f.total_degree < n * fintype.card σ) {d : σ →₀ ℕ} (hd : d ∈ f.support) :
  ∃ i, d i < n :=
begin
  contrapose! h,
  calc n * fintype.card σ
        = ∑ s:σ, n         : by rw [finset.sum_const, nat.nsmul_eq_mul, mul_comm, finset.card_univ]
    ... ≤ ∑ s, d s         : finset.sum_le_sum (λ s _, h s)
    ... ≤ d.sum (λ i e, e) : by { rw [finsupp.sum_fintype], intros, refl }
    ... ≤ f.total_degree   : finset.le_sup hd,
end

lemma coeff_eq_zero_of_total_degree_lt {f : mv_polynomial σ α} {d : σ →₀ ℕ}
  (h : f.total_degree < ∑ i in d.support, d i) :
  coeff d f = 0 :=
begin
  classical,
  rw [total_degree, finset.sup_lt_iff] at h,
  { specialize h d, rw mem_support_iff at h,
    refine not_not.mp (mt h _), exact lt_irrefl _, },
  { exact lt_of_le_of_lt (nat.zero_le _) h, }
end

end total_degree

section eval_vars

/-! ### `vars` and `eval` -/

variables {R : Type u} {A : Type v} {S : Type w} (f : σ → A)
variables [comm_semiring R] [comm_semiring A] [algebra R A] [comm_semiring S]

lemma eval₂_hom_eq_constant_coeff_of_vars (f : R →+* S) {g : σ → S}
  {p : mv_polynomial σ R} (hp : ∀ i ∈ p.vars, g i = 0) :
  eval₂_hom f g p = f (constant_coeff p) :=
begin
  conv_lhs { rw p.as_sum },
  simp only [ring_hom.map_sum, eval₂_hom_monomial],
  by_cases h0 : constant_coeff p = 0,
  work_on_goal 0
  { rw [h0, f.map_zero, finset.sum_eq_zero],
    intros d hd },
  work_on_goal 1
  { rw [finset.sum_eq_single (0 : σ →₀ ℕ)],
    { rw [finsupp.prod_zero_index, mul_one],
      refl },
    intros d hd hd0, },
  repeat
  { obtain ⟨i, hi⟩ : d.support.nonempty,
    { rw [constant_coeff_eq, coeff, ← finsupp.not_mem_support_iff] at h0,
      rw [finset.nonempty_iff_ne_empty, ne.def, finsupp.support_eq_empty],
      rintro rfl, contradiction },
    rw [finsupp.prod, finset.prod_eq_zero hi, mul_zero],
    rw [hp, zero_pow (nat.pos_of_ne_zero $ finsupp.mem_support_iff.mp hi)],
    rw [mem_vars],
    exact ⟨d, hd, hi⟩ },
  { rw [constant_coeff_eq, coeff, ← ne.def, ← finsupp.mem_support_iff] at h0,
    intro, contradiction }
end

lemma aeval_eq_constant_coeff_of_vars [algebra R S] {g : σ → S}
  {p : mv_polynomial σ R} (hp : ∀ i ∈ p.vars, g i = 0) :
  aeval g p = algebra_map _ _ (constant_coeff p) :=
eval₂_hom_eq_constant_coeff_of_vars _ hp

end eval_vars

end comm_semiring

end mv_polynomial<|MERGE_RESOLUTION|>--- conflicted
+++ resolved
@@ -261,12 +261,7 @@
 
 section mul
 
-<<<<<<< HEAD
-lemma vars_mul (φ ψ : mv_polynomial σ α) :
-  (φ * ψ).vars ⊆ φ.vars ∪ ψ.vars :=
-=======
 lemma vars_mul (φ ψ : mv_polynomial σ α) : (φ * ψ).vars ⊆ φ.vars ∪ ψ.vars :=
->>>>>>> 623c8462
 begin
   intro i,
   simp only [mem_vars, finset.mem_union],
@@ -288,12 +283,7 @@
 @[simp] lemma vars_one : (1 : mv_polynomial σ α).vars = ∅ :=
 vars_C
 
-<<<<<<< HEAD
-lemma vars_pow (φ : mv_polynomial σ α) (n : ℕ) :
-  (φ ^ n).vars ⊆ φ.vars :=
-=======
 lemma vars_pow (φ : mv_polynomial σ α) (n : ℕ) : (φ ^ n).vars ⊆ φ.vars :=
->>>>>>> 623c8462
 begin
   induction n with n ih,
   { simp },
@@ -302,13 +292,10 @@
     exact finset.union_subset (finset.subset.refl _) ih }
 end
 
-<<<<<<< HEAD
-=======
 /--
 The variables of the product of a family of polynomials
 are a subset of the union of the sets of variables of each polynomial.
 -/
->>>>>>> 623c8462
 lemma vars_prod {ι : Type*} {s : finset ι} (f : ι → mv_polynomial σ α) :
   (∏ i in s, f i).vars ⊆ s.bind (λ i, (f i).vars) :=
 begin
@@ -323,12 +310,7 @@
 section integral_domain
 variables {A : Type*} [integral_domain A]
 
-<<<<<<< HEAD
-lemma vars_C_mul (a : A) (ha : a ≠ 0) (φ : mv_polynomial σ A) :
-  (C a * φ).vars = φ.vars :=
-=======
 lemma vars_C_mul (a : A) (ha : a ≠ 0) (φ : mv_polynomial σ A) : (C a * φ).vars = φ.vars :=
->>>>>>> 623c8462
 begin
   ext1 i,
   simp only [mem_vars, exists_prop, finsupp.mem_support_iff],
