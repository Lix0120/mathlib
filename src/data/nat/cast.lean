/-
Copyright (c) 2014 Mario Carneiro. All rights reserved.
Released under Apache 2.0 license as described in the file LICENSE.
Authors: Mario Carneiro

Natural homomorphism from the natural numbers into a monoid with one.
-/
import algebra.ordered_field
import data.nat.basic

namespace nat
variables {α : Type*}

section
variables [has_zero α] [has_one α] [has_add α]

/-- Canonical homomorphism from `ℕ` to a type `α` with `0`, `1` and `+`. -/
protected def cast : ℕ → α
| 0     := 0
| (n+1) := cast n + 1

/--
Coercions such as `nat.cast_coe` that go from a concrete structure such as
`ℕ` to an arbitrary ring `α` should be set up as follows:
```lean
@[priority 900] instance : has_coe_t ℕ α := ⟨...⟩
```

It needs to be `has_coe_t` instead of `has_coe` because otherwise type-class
inference would loop when constructing the transitive coercion `ℕ → ℕ → ℕ → ...`.
The reduced priority is necessary so that it doesn't conflict with instances
such as `has_coe_t α (option α)`.

For this to work, we reduce the priority of the `coe_base` and `coe_trans`
instances because we want the instances for `has_coe_t` to be tried in the
following order:

 1. `has_coe_t` instances declared in mathlib (such as `has_coe_t α (with_top α)`, etc.)
 2. `coe_base`, which contains instances such as `has_coe (fin n) n`
 3. `nat.cast_coe : has_coe_t ℕ α` etc.
 4. `coe_trans`

If `coe_trans` is tried first, then `nat.cast_coe` doesn't get a chance to apply.
-/
library_note "coercion into rings"
attribute [instance, priority 950] coe_base
attribute [instance, priority 500] coe_trans

-- see note [coercion into rings]
@[priority 900] instance cast_coe : has_coe_t ℕ α := ⟨nat.cast⟩

@[simp, norm_cast] theorem cast_zero : ((0 : ℕ) : α) = 0 := rfl

theorem cast_add_one (n : ℕ) : ((n + 1 : ℕ) : α) = n + 1 := rfl

@[simp, norm_cast, priority 500]
theorem cast_succ (n : ℕ) : ((succ n : ℕ) : α) = n + 1 := rfl

@[simp, norm_cast] theorem cast_ite (P : Prop) [decidable P] (m n : ℕ) :
  (((ite P m n) : ℕ) : α) = ite P (m : α) (n : α) :=
by { split_ifs; refl, }
end

@[simp, norm_cast] theorem cast_one [add_monoid α] [has_one α] : ((1 : ℕ) : α) = 1 := zero_add _

@[simp, norm_cast] theorem cast_add [add_monoid α] [has_one α] (m) : ∀ n, ((m + n : ℕ) : α) = m + n
| 0     := (add_zero _).symm
| (n+1) := show ((m + n : ℕ) : α) + 1 = m + (n + 1), by rw [cast_add n, add_assoc]

/-- `coe : ℕ → α` as an `add_monoid_hom`. -/
def cast_add_monoid_hom (α : Type*) [add_monoid α] [has_one α] : ℕ →+ α :=
{ to_fun := coe,
  map_add' := cast_add,
  map_zero' := cast_zero }

@[simp] lemma coe_cast_add_monoid_hom [add_monoid α] [has_one α] :
  (cast_add_monoid_hom α : ℕ → α) = coe := rfl

@[simp, norm_cast] theorem cast_bit0 [add_monoid α] [has_one α] (n : ℕ) :
  ((bit0 n : ℕ) : α) = bit0 n := cast_add _ _

@[simp, norm_cast] theorem cast_bit1 [add_monoid α] [has_one α] (n : ℕ) :
  ((bit1 n : ℕ) : α) = bit1 n :=
by rw [bit1, cast_add_one, cast_bit0]; refl

lemma cast_two {α : Type*} [semiring α] : ((2 : ℕ) : α) = 2 := by simp

@[simp, norm_cast] theorem cast_pred [add_group α] [has_one α] :
  ∀ {n}, 0 < n → ((n - 1 : ℕ) : α) = n - 1
| (n+1) h := (add_sub_cancel (n:α) 1).symm

@[simp, norm_cast] theorem cast_sub [add_group α] [has_one α] {m n} (h : m ≤ n) :
  ((n - m : ℕ) : α) = n - m :=
eq_sub_of_add_eq $ by rw [← cast_add, nat.sub_add_cancel h]

@[simp, norm_cast] theorem cast_mul [semiring α] (m) : ∀ n, ((m * n : ℕ) : α) = m * n
| 0     := (mul_zero _).symm
| (n+1) := (cast_add _ _).trans $
show ((m * n : ℕ) : α) + m = m * (n + 1), by rw [cast_mul n, left_distrib, mul_one]

@[simp] theorem cast_dvd {α : Type*} [field α] {m n : ℕ} (n_dvd : n ∣ m) (n_nonzero : (n:α) ≠ 0) : ((m / n : ℕ) : α) = m / n :=
begin
  rcases n_dvd with ⟨k, rfl⟩,
  have : n ≠ 0, {rintro rfl, simpa using n_nonzero},
  rw nat.mul_div_cancel_left _ (nat.pos_iff_ne_zero.2 this),
  rw [nat.cast_mul, mul_div_cancel_left _ n_nonzero],
end

/-- `coe : ℕ → α` as a `ring_hom` -/
def cast_ring_hom (α : Type*) [semiring α] : ℕ →+* α :=
{ to_fun := coe,
  map_one' := cast_one,
  map_mul' := cast_mul,
  .. cast_add_monoid_hom α }

@[simp] lemma coe_cast_ring_hom [semiring α] : (cast_ring_hom α : ℕ → α) = coe := rfl

lemma cast_commute [semiring α] (n : ℕ) (x : α) : commute ↑n x :=
nat.rec_on n (commute.zero_left x) $ λ n ihn, ihn.add_left $ commute.one_left x

lemma commute_cast [semiring α] (x : α) (n : ℕ) : commute x n :=
(n.cast_commute x).symm

@[simp] theorem cast_nonneg [linear_ordered_semiring α] : ∀ n : ℕ, 0 ≤ (n : α)
| 0     := le_refl _
| (n+1) := add_nonneg (cast_nonneg n) zero_le_one

@[simp, norm_cast] theorem cast_le [linear_ordered_semiring α] : ∀ {m n : ℕ}, (m : α) ≤ n ↔ m ≤ n
| 0     n     := by simp [zero_le]
| (m+1) 0     := by simpa [not_succ_le_zero] using
  lt_add_of_nonneg_of_lt (@cast_nonneg α _ m) zero_lt_one
| (m+1) (n+1) := (add_le_add_iff_right 1).trans $
  (@cast_le m n).trans $ (add_le_add_iff_right 1).symm

@[simp, norm_cast] theorem cast_lt [linear_ordered_semiring α] {m n : ℕ} : (m : α) < n ↔ m < n :=
by simpa [-cast_le] using not_congr (@cast_le α _ n m)

@[simp] theorem cast_pos [linear_ordered_semiring α] {n : ℕ} : (0 : α) < n ↔ 0 < n :=
by rw [← cast_zero, cast_lt]

lemma cast_add_one_pos [linear_ordered_semiring α] (n : ℕ) : 0 < (n : α) + 1 :=
  add_pos_of_nonneg_of_pos n.cast_nonneg zero_lt_one

@[simp, norm_cast] theorem cast_min [decidable_linear_ordered_semiring α] {a b : ℕ} :
  (↑(min a b) : α) = min a b :=
by by_cases a ≤ b; simp [h, min]

@[simp, norm_cast] theorem cast_max [decidable_linear_ordered_semiring α] {a b : ℕ} :
  (↑(max a b) : α) = max a b :=
by by_cases a ≤ b; simp [h, max]

@[simp, norm_cast] theorem abs_cast [decidable_linear_ordered_comm_ring α] (a : ℕ) :
  abs (a : α) = a :=
abs_of_nonneg (cast_nonneg a)

lemma coe_nat_dvd [comm_semiring α] (m n : ℕ) (h : m ∣ n) :
<<<<<<< HEAD
  (m : α) ∣ n :=
=======
  (m : α) ∣ (n : α) :=
>>>>>>> bbfeff38
ring_hom.map_dvd (nat.cast_ring_hom α) h

section linear_ordered_field
variables [linear_ordered_field α]

lemma inv_pos_of_nat {n : ℕ} : 0 < ((n : α) + 1)⁻¹ :=
inv_pos.2 $ add_pos_of_nonneg_of_pos n.cast_nonneg zero_lt_one

lemma one_div_pos_of_nat {n : ℕ} : 0 < 1 / ((n : α) + 1) :=
by { rw one_div, exact inv_pos_of_nat }

lemma one_div_le_one_div {n m : ℕ} (h : n ≤ m) : 1 / ((m : α) + 1) ≤ 1 / ((n : α) + 1) :=
by { refine one_div_le_one_div_of_le _ _, exact nat.cast_add_one_pos _, simpa }

lemma one_div_lt_one_div {n m : ℕ} (h : n < m) : 1 / ((m : α) + 1) < 1 / ((n : α) + 1) :=
by { refine one_div_lt_one_div_of_lt _ _, exact nat.cast_add_one_pos _, simpa }

end linear_ordered_field

end nat

namespace add_monoid_hom

variables {A : Type*} [add_monoid A]

@[ext] lemma ext_nat {f g : ℕ →+ A} (h : f 1 = g 1) : f = g :=
ext $ λ n, nat.rec_on n (f.map_zero.trans g.map_zero.symm) $ λ n ihn,
by simp only [nat.succ_eq_add_one, *, map_add]

lemma eq_nat_cast {A} [add_monoid A] [has_one A] (f : ℕ →+ A) (h1 : f 1 = 1) :
  ∀ n : ℕ, f n = n :=
ext_iff.1 $ show f = nat.cast_add_monoid_hom A, from ext_nat (h1.trans nat.cast_one.symm)

end add_monoid_hom

namespace ring_hom

variables {R : Type*} {S : Type*} [semiring R] [semiring S]

@[simp] lemma eq_nat_cast (f : ℕ →+* R) (n : ℕ) : f n = n :=
f.to_add_monoid_hom.eq_nat_cast f.map_one n

@[simp] lemma map_nat_cast (f : R →+* S) (n : ℕ) :
  f n = n :=
(f.comp (nat.cast_ring_hom R)).eq_nat_cast n

lemma ext_nat (f g : ℕ →+* R) : f = g :=
coe_add_monoid_hom_injective $ add_monoid_hom.ext_nat $ f.map_one.trans g.map_one.symm

end ring_hom

@[simp, norm_cast] theorem nat.cast_id (n : ℕ) : ↑n = n :=
((ring_hom.id ℕ).eq_nat_cast n).symm

@[simp] theorem nat.cast_with_bot : ∀ (n : ℕ),
  @coe ℕ (with_bot ℕ) (@coe_to_lift _ _ nat.cast_coe) n = n
| 0     := rfl
| (n+1) := by rw [with_bot.coe_add, nat.cast_add, nat.cast_with_bot n]; refl

instance nat.subsingleton_ring_hom {R : Type*} [semiring R] : subsingleton (ℕ →+* R) :=
⟨ring_hom.ext_nat⟩

namespace with_top
variables {α : Type*}

variables [has_zero α] [has_one α] [has_add α]

@[simp, norm_cast] lemma coe_nat : ∀(n : nat), ((n : α) : with_top α) = n
| 0     := rfl
| (n+1) := by { push_cast, rw [coe_nat n] }

@[simp] lemma nat_ne_top (n : nat) : (n : with_top α) ≠ ⊤ :=
by { rw [←coe_nat n], apply coe_ne_top }

@[simp] lemma top_ne_nat (n : nat) : (⊤ : with_top α) ≠ n :=
by { rw [←coe_nat n], apply top_ne_coe }

lemma add_one_le_of_lt {i n : with_top ℕ} (h : i < n) : i + 1 ≤ n :=
begin
  cases n, { exact le_top },
  cases i, { exact (not_le_of_lt h le_top).elim },
  exact with_top.coe_le_coe.2 (with_top.coe_lt_coe.1 h)
end

@[elab_as_eliminator]
lemma nat_induction {P : with_top ℕ → Prop} (a : with_top ℕ)
  (h0 : P 0) (hsuc : ∀n:ℕ, P n → P n.succ) (htop : (∀n : ℕ, P n) → P ⊤) : P a :=
begin
  have A : ∀n:ℕ, P n := λ n, nat.rec_on n h0 hsuc,
  cases a,
  { exact htop A },
  { exact A a }
end

end with_top<|MERGE_RESOLUTION|>--- conflicted
+++ resolved
@@ -154,11 +154,7 @@
 abs_of_nonneg (cast_nonneg a)
 
 lemma coe_nat_dvd [comm_semiring α] (m n : ℕ) (h : m ∣ n) :
-<<<<<<< HEAD
-  (m : α) ∣ n :=
-=======
   (m : α) ∣ (n : α) :=
->>>>>>> bbfeff38
 ring_hom.map_dvd (nat.cast_ring_hom α) h
 
 section linear_ordered_field
