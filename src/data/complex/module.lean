--- conflicted
+++ resolved
@@ -4,13 +4,10 @@
 Authors: Alexander Bentkamp, Sébastien Gouëzel
 -/
 import data.complex.basic
-<<<<<<< HEAD
 import algebra.algebra.ordered
-=======
 import data.matrix.notation
 import field_theory.tower
 import linear_algebra.finite_dimensional
->>>>>>> 769fac4a
 
 /-!
 # Complex number as a vector space over `ℝ`
@@ -37,7 +34,6 @@
 
 instance algebra_over_reals : algebra ℝ ℂ := (complex.of_real).to_algebra
 
-<<<<<<< HEAD
 @[simp] lemma smul_coe {x : ℝ} {z : ℂ} : x • z = x * z := rfl
 
 instance : ordered_algebra ℝ ℂ :=
@@ -64,7 +60,6 @@
       simp [mul_comm _ y, mul_assoc, h],
     },
   end }
-=======
 @[simp] lemma coe_algebra_map : ⇑(algebra_map ℝ ℂ) = complex.of_real := rfl
 
 @[simp] lemma re_smul (a : ℝ) (z : ℂ) : re (a • z) = a * re z := by simp [algebra.smul_def]
@@ -93,7 +88,6 @@
 
 lemma {u} dim_real_complex' : cardinal.lift.{0 u} (vector_space.dim ℝ ℂ) = 2 :=
 by simp [← findim_eq_dim, findim_real_complex, bit0]
->>>>>>> 769fac4a
 
 end complex
 
@@ -146,13 +140,8 @@
 /-- Linear map version of the canonical embedding of `ℝ` in `ℂ`. -/
 def linear_map.of_real : ℝ →ₗ[ℝ] ℂ :=
 { to_fun := coe,
-<<<<<<< HEAD
-  map_add' := by simp,
-  map_smul' := λc x, by simp }
-=======
   map_add' := of_real_add,
   map_smul' := λc x, by simp [algebra.smul_def] }
->>>>>>> 769fac4a
 
 @[simp] lemma linear_map.coe_of_real : ⇑linear_map.of_real = coe := rfl
 
