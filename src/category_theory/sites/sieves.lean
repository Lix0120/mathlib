/-
Copyright (c) 2020 Bhavik Mehta. All rights reserved.
Released under Apache 2.0 license as described in the file LICENSE.
Authors: Bhavik Mehta, E. W. Ayers
-/

import category_theory.over
import category_theory.limits.shapes.finite_limits
import category_theory.yoneda
import order.complete_lattice
import data.set.lattice

/-!
# Theory of sieves

- For an object `X` of a category `C`, a `sieve X` is a set of morphisms to `X`
  which is closed under left-composition.
- The complete lattice structure on sieves is given, as well as the Galois insertion
  given by downward-closing.
- A `sieve X` (functorially) induces a presheaf on `C` together with a monomorphism to
  the yoneda embedding of `X`.

## Tags

sieve, pullback
-/

universes v u
namespace category_theory

variables {C : Type u} [category.{v} C]
variables {X Y Z : C} (f : Y ⟶ X)

/-- A set of arrows all with codomain `X`. -/
@[derive complete_lattice]
def presieve (X : C) := Π ⦃Y⦄, set (Y ⟶ X)

namespace presieve

instance : inhabited (presieve X) := ⟨⊤⟩

/--
Given a set of arrows `S` all with codomain `X`, and a set of arrows with codomain `Y` for each
`f : Y ⟶ X` in `S`, produce a set of arrows with codomain `X`:
`{ g ≫ f | (f : Y ⟶ X) ∈ S, (g : Z ⟶ Y) ∈ R f }`.
-/
def bind (S : presieve X) (R : Π ⦃Y⦄ ⦃f : Y ⟶ X⦄, S f → presieve Y) :
  presieve X :=
λ Z h, ∃ (Y : C) (g : Z ⟶ Y) (f : Y ⟶ X) (H : S f), R H g ∧ g ≫ f = h

@[simp]
lemma bind_comp {S : presieve X}
  {R : Π ⦃Y : C⦄ ⦃f : Y ⟶ X⦄, S f → presieve Y} {g : Z ⟶ Y} (h₁ : S f) (h₂ : R h₁ g) :
bind S R (g ≫ f) :=
⟨_, _, _, h₁, h₂, rfl⟩

/-- The singleton presieve.  -/
-- Note we can't make this into `has_singleton` because of the out-param.
def singleton : presieve X :=
λ Z g, ∃ (H : Z = Y), eq_to_hom H ≫ f = g

@[simp] lemma singleton_eq_iff_domain (f g : Y ⟶ X) : singleton f g ↔ f = g :=
begin
  split,
  { rintro ⟨_, rfl⟩,
    apply (category.id_comp _).symm },
  { rintro rfl,
    exact ⟨rfl, category.id_comp _⟩ },
end

lemma singleton_self : singleton f f := (singleton_eq_iff_domain _ _).2 rfl

end presieve

/--
For an object `X` of a category `C`, a `sieve X` is a set of morphisms to `X` which is closed under
left-composition.
-/
structure sieve {C : Type u} [category.{v} C] (X : C) :=
(arrows : presieve X)
(downward_closed' : ∀ {Y Z f} (hf : arrows f) (g : Z ⟶ Y), arrows (g ≫ f))

namespace sieve

instance {X : C} : has_coe_to_fun (sieve X) := ⟨_, sieve.arrows⟩

variables {S R : sieve X}

@[simp, priority 100] lemma downward_closed (S : sieve X) {f : Y ⟶ X} (hf : S f)
  (g : Z ⟶ Y) : S (g ≫ f) :=
S.downward_closed' hf g

lemma arrows_ext : Π {R S : sieve X}, R.arrows = S.arrows → R = S
| ⟨Ra, _⟩ ⟨Sa, _⟩ rfl := rfl

@[ext]
protected lemma ext {R S : sieve X}
  (h : ∀ ⦃Y⦄ (f : Y ⟶ X), R f ↔ S f) :
  R = S :=
arrows_ext $ funext $ λ x, funext $ λ f, propext $ h f

protected lemma ext_iff {R S : sieve X} :
  R = S ↔ (∀ ⦃Y⦄ (f : Y ⟶ X), R f ↔ S f) :=
⟨λ h Y f, h ▸ iff.rfl, sieve.ext⟩

open lattice

/-- The supremum of a collection of sieves: the union of them all. -/
protected def Sup (𝒮 : set (sieve X)) : (sieve X) :=
{ arrows := λ Y, {f | ∃ S ∈ 𝒮, sieve.arrows S f},
  downward_closed' := λ Y Z f, by { rintro ⟨S, hS, hf⟩ g, exact ⟨S, hS, S.downward_closed hf _⟩ } }

/-- The infimum of a collection of sieves: the intersection of them all. -/
protected def Inf (𝒮 : set (sieve X)) : (sieve X) :=
{ arrows := λ Y, {f | ∀ S ∈ 𝒮, sieve.arrows S f},
  downward_closed' := λ Y Z f hf g S H, S.downward_closed (hf S H) g }

/-- The union of two sieves is a sieve. -/
protected def union (S R : sieve X) : sieve X :=
{ arrows := λ Y f, S f ∨ R f,
  downward_closed' := by { rintros Y Z f (h | h) g; simp [h] } }

/-- The intersection of two sieves is a sieve. -/
protected def inter (S R : sieve X) : sieve X :=
{ arrows := λ Y f, S f ∧ R f,
  downward_closed' := by { rintros Y Z f ⟨h₁, h₂⟩ g, simp [h₁, h₂] } }

/--
Sieves on an object `X` form a complete lattice.
We generate this directly rather than using the galois insertion for nicer definitional properties.
-/
instance : complete_lattice (sieve X) :=
{ le           := λ S R, ∀ ⦃Y⦄ (f : Y ⟶ X), S f → R f,
  le_refl      := λ S f q, id,
  le_trans     := λ S₁ S₂ S₃ S₁₂ S₂₃ Y f h, S₂₃ _ (S₁₂ _ h),
  le_antisymm  := λ S R p q, sieve.ext (λ Y f, ⟨p _, q _⟩),
  top          := { arrows := λ _, set.univ, downward_closed' := λ Y Z f g h, ⟨⟩ },
  bot          := { arrows := λ _, ∅, downward_closed' := λ _ _ _ p _, false.elim p },
  sup          := sieve.union,
  inf          := sieve.inter,
  Sup          := sieve.Sup,
  Inf          := sieve.Inf,
  le_Sup       := λ 𝒮 S hS Y f hf, ⟨S, hS, hf⟩,
  Sup_le       := λ ℰ S hS Y f, by { rintro ⟨R, hR, hf⟩, apply hS R hR _ hf },
  Inf_le       := λ _ _ hS _ _ h, h _ hS,
  le_Inf       := λ _ _ hS _ _ hf _ hR, hS _ hR _ hf,
  le_sup_left  := λ _ _ _ _, or.inl,
  le_sup_right := λ _ _ _ _, or.inr,
  sup_le       := λ _ _ _ a b _ _ hf, hf.elim (a _) (b _),
  inf_le_left  := λ _ _ _ _, and.left,
  inf_le_right := λ _ _ _ _, and.right,
  le_inf       := λ _ _ _ p q _ _ z, ⟨p _ z, q _ z⟩,
  le_top       := λ _ _ _ _, trivial,
  bot_le       := λ _ _ _, false.elim }

/-- The maximal sieve always exists. -/
instance sieve_inhabited : inhabited (sieve X) := ⟨⊤⟩

@[simp]
lemma mem_Inf {Ss : set (sieve X)} {Y} (f : Y ⟶ X) :
  Inf Ss f ↔ ∀ (S : sieve X) (H : S ∈ Ss), S f :=
iff.rfl

@[simp]
lemma mem_Sup {Ss : set (sieve X)} {Y} (f : Y ⟶ X) :
  Sup Ss f ↔ ∃ (S : sieve X) (H : S ∈ Ss), S f :=
iff.rfl

@[simp]
lemma mem_inter {R S : sieve X} {Y} (f : Y ⟶ X) :
  (R ⊓ S) f ↔ R f ∧ S f :=
iff.rfl

@[simp]
lemma mem_union {R S : sieve X} {Y} (f : Y ⟶ X) :
  (R ⊔ S) f ↔ R f ∨ S f :=
iff.rfl

@[simp]
lemma mem_top (f : Y ⟶ X) : (⊤ : sieve X) f := trivial

/-- Generate the smallest sieve containing the given set of arrows. -/
def generate (R : presieve X) : sieve X :=
{ arrows := λ Z f, ∃ Y (h : Z ⟶ Y) (g : Y ⟶ X), R g ∧ h ≫ g = f,
  downward_closed' :=
  begin
    rintro Y Z _ ⟨W, g, f, hf, rfl⟩ h,
    exact ⟨_, h ≫ g, _, hf, by simp⟩,
  end }

lemma mem_generate (R : presieve X) (f : Z ⟶ X) :
  generate R f ↔ ∃ (Y : C) (h : Z ⟶ Y) (g : Y ⟶ X), R g ∧ h ≫ g = f :=
iff.rfl

/-- Given a collection of arrows with fixed codomain,  -/
def bind (S : presieve X) (R : Π ⦃Y⦄ ⦃f : Y ⟶ X⦄, S f → sieve Y) : sieve X :=
{ arrows := S.bind (λ Y f h, R h),
  downward_closed' :=
  begin
    rintro Y Z f ⟨W, f, h, hh, hf, rfl⟩ g,
    exact ⟨_, g ≫ f, _, hh, by simp [hf]⟩,
  end }

open order lattice

lemma sets_iff_generate (R : presieve X) (S : sieve X) :
  generate R ≤ S ↔ R ≤ S :=
⟨λ H Y g hg, H _ ⟨_, 𝟙 _, _, hg, category.id_comp _⟩,
 λ ss Y f,
  begin
    rintro ⟨Z, f, g, hg, rfl⟩,
    exact S.downward_closed (ss Z hg) f,
  end⟩

/-- Show that there is a galois insertion (generate, set_over). -/
def gi_generate : galois_insertion (generate : presieve X → sieve X) arrows :=
{ gc := sets_iff_generate,
  choice := λ 𝒢 _, generate 𝒢,
  choice_eq := λ _ _, rfl,
  le_l_u := λ S Y f hf, ⟨_, 𝟙 _, _, hf, category.id_comp _⟩ }

<<<<<<< HEAD
lemma le_generate (R : arrows_with_codomain X) :
  R ≤ generate R :=
=======
lemma le_generate (R : presieve X) : R ≤ generate R :=
>>>>>>> 152485fe
gi_generate.gc.le_u_l R

/-- If the identity arrow is in a sieve, the sieve is maximal. -/
lemma id_mem_iff_eq_top : S (𝟙 X) ↔ S = ⊤ :=
⟨λ h, top_unique $ λ Y f _, by simpa using downward_closed _ h f,
 λ h, h.symm ▸ trivial⟩

/-- If an arrow set contains a split epi, it generates the maximal sieve. -/
<<<<<<< HEAD
lemma generate_of_contains_split_epi {R : arrows_with_codomain X} (f : Y ⟶ X) [split_epi f]
=======
lemma generate_of_contains_split_epi {R : presieve X} (f : Y ⟶ X) [split_epi f]
>>>>>>> 152485fe
  (hf : R f) : generate R = ⊤ :=
begin
  rw ← id_mem_iff_eq_top,
  refine ⟨_, section_ f, f, hf, by simp⟩,
end

@[simp]
lemma generate_of_singleton_split_epi (f : Y ⟶ X) [split_epi f] :
<<<<<<< HEAD
  generate (arrows_with_codomain.singleton_arrow f) = ⊤ :=
generate_of_contains_split_epi f (arrows_with_codomain.singleton_arrow_self _)

@[simp]
lemma generate_top : generate (⊤ : arrows_with_codomain X) = ⊤ :=
=======
  generate (presieve.singleton f) = ⊤ :=
generate_of_contains_split_epi f (presieve.singleton_self _)

@[simp]
lemma generate_top : generate (⊤ : presieve X) = ⊤ :=
>>>>>>> 152485fe
generate_of_contains_split_epi (𝟙 _) ⟨⟩

/-- Given a morphism `h : Y ⟶ X`, send a sieve S on X to a sieve on Y
    as the inverse image of S with `_ ≫ h`.
    That is, `sieve.pullback S h := (≫ h) '⁻¹ S`. -/
def pullback (h : Y ⟶ X) (S : sieve X) : sieve Y :=
{ arrows := λ Y sl, S (sl ≫ h),
  downward_closed' := λ Z W f g h, by simp [g] }

@[simp] lemma mem_pullback (h : Y ⟶ X) {f : Z ⟶ Y} :
  (S.pullback h) f ↔ S (f ≫ h) := iff.rfl

@[simp]
lemma pullback_id : S.pullback (𝟙 _) = S :=
by simp [sieve.ext_iff]

@[simp]
lemma pullback_top {f : Y ⟶ X} : (⊤ : sieve X).pullback f = ⊤ :=
top_unique (λ _ g, id)

lemma pullback_comp {f : Y ⟶ X} {g : Z ⟶ Y} (S : sieve X) :
  S.pullback (g ≫ f) = (S.pullback f).pullback g :=
by simp [sieve.ext_iff]

@[simp]
lemma pullback_inter {f : Y ⟶ X} (S R : sieve X) :
 (S ⊓ R).pullback f = S.pullback f ⊓ R.pullback f :=
by simp [sieve.ext_iff]

<<<<<<< HEAD
=======

>>>>>>> 152485fe
lemma pullback_eq_top_iff_mem (f : Y ⟶ X) : S f ↔ S.pullback f = ⊤ :=
by rw [← id_mem_iff_eq_top, mem_pullback, category.id_comp]

lemma pullback_eq_top_of_mem (S : sieve X) {f : Y ⟶ X} : S f → S.pullback f = ⊤ :=
(pullback_eq_top_iff_mem f).1

/--
Push a sieve `R` on `Y` forward along an arrow `f : Y ⟶ X`: `gf : Z ⟶ X` is in the sieve if `gf`
factors through some `g : Z ⟶ Y` which is in `R`.
-/
def pushforward (f : Y ⟶ X) (R : sieve Y) : sieve X :=
{ arrows := λ Z gf, ∃ g, g ≫ f = gf ∧ R g,
  downward_closed' := λ Z₁ Z₂ g ⟨j, k, z⟩ h, ⟨h ≫ j, by simp [k], by simp [z]⟩ }

@[simp]
lemma mem_pushforward_of_comp {R : sieve Y} {Z : C} {g : Z ⟶ Y} (hg : R g) (f : Y ⟶ X) :
  R.pushforward f (g ≫ f) :=
⟨g, rfl, hg⟩

lemma pushforward_comp {f : Y ⟶ X} {g : Z ⟶ Y} (R : sieve Z) :
  R.pushforward (g ≫ f) = (R.pushforward g).pushforward f :=
sieve.ext (λ W h, ⟨λ ⟨f₁, hq, hf₁⟩, ⟨f₁ ≫ g, by simpa, f₁, rfl, hf₁⟩,
                   λ ⟨y, hy, z, hR, hz⟩, ⟨z, by rwa reassoc_of hR, hz⟩⟩)

lemma galois_connection (f : Y ⟶ X) : galois_connection (sieve.pushforward f) (sieve.pullback f) :=
λ S R, ⟨λ hR Z g hg, hR _ ⟨g, rfl, hg⟩, λ hS Z g ⟨h, hg, hh⟩, hg ▸ hS h hh⟩

lemma pullback_monotone (f : Y ⟶ X) : monotone (sieve.pullback f) :=
(galois_connection f).monotone_u

lemma pushforward_monotone (f : Y ⟶ X) : monotone (sieve.pushforward f) :=
(galois_connection f).monotone_l

lemma le_pushforward_pullback (f : Y ⟶ X) (R : sieve Y) :
  R ≤ (R.pushforward f).pullback f :=
(galois_connection f).le_u_l _

lemma pullback_pushforward_le (f : Y ⟶ X) (R : sieve X) :
  (R.pullback f).pushforward f ≤ R :=
(galois_connection f).l_u_le _

lemma pushforward_union {f : Y ⟶ X} (S R : sieve Y) :
  (S ⊔ R).pushforward f = S.pushforward f ⊔ R.pushforward f :=
(galois_connection f).l_sup

lemma pushforward_le_bind_of_mem (S : presieve X)
  (R : Π ⦃Y : C⦄ ⦃f : Y ⟶ X⦄, S f → sieve Y) (f : Y ⟶ X) (h : S f) :
  (R h).pushforward f ≤ bind S R :=
begin
  rintro Z _ ⟨g, rfl, hg⟩,
  exact ⟨_, g, f, h, hg, rfl⟩,
end

lemma le_pullback_bind (S : presieve X) (R : Π ⦃Y : C⦄ ⦃f : Y ⟶ X⦄, S f → sieve Y)
  (f : Y ⟶ X) (h : S f) :
  R h ≤ (bind S R).pullback f :=
begin
  rw ← galois_connection f,
  apply pushforward_le_bind_of_mem,
end

/-- If `f` is a monomorphism, the pushforward-pullback adjunction on sieves is coreflective. -/
def galois_coinsertion_of_mono (f : Y ⟶ X) [mono f] :
  galois_coinsertion (sieve.pushforward f) (sieve.pullback f) :=
begin
  apply (galois_connection f).to_galois_coinsertion,
  rintros S Z g ⟨g₁, hf, hg₁⟩,
  rw cancel_mono f at hf,
  rwa ← hf,
end

/-- If `f` is a split epi, the pushforward-pullback adjunction on sieves is reflective. -/
def galois_insertion_of_split_epi (f : Y ⟶ X) [split_epi f] :
  galois_insertion (sieve.pushforward f) (sieve.pullback f) :=
begin
  apply (galois_connection f).to_galois_insertion,
  intros S Z g hg,
  refine ⟨g ≫ section_ f, by simpa⟩,
end

/-- A sieve induces a presheaf. -/
@[simps]
def functor (S : sieve X) : Cᵒᵖ ⥤ Type v :=
{ obj := λ Y, {g : Y.unop ⟶ X // S.arrows g},
  map := λ Y Z f g, ⟨f.unop ≫ g.1, downward_closed _ g.2 _⟩ }

/--
If a sieve S is contained in a sieve T, then we have a morphism of presheaves on their induced
presheaves.
-/
@[simps]
def nat_trans_of_le {S T : sieve X} (h : S ≤ T) : S.functor ⟶ T.functor :=
{ app := λ Y f, ⟨f.1, h _ f.2⟩ }.

/-- The natural inclusion from the functor induced by a sieve to the yoneda embedding. -/
@[simps]
def functor_inclusion (S : sieve X) : S.functor ⟶ yoneda.obj X :=
{ app := λ Y f, f.1 }.

lemma nat_trans_of_le_comm {S T : sieve X} (h : S ≤ T) :
  nat_trans_of_le h ≫ functor_inclusion _ = functor_inclusion _ :=
rfl

/-- The presheaf induced by a sieve is a subobject of the yoneda embedding. -/
instance functor_inclusion_is_mono : mono S.functor_inclusion :=
⟨λ Z f g h, by { ext Y y, apply congr_fun (nat_trans.congr_app h Y) y }⟩

<<<<<<< HEAD
def sieve_of_subfunctor (R) (f : R ⟶ yoneda.obj X) [mono f] : sieve X :=
=======
-- TODO: show that when `f` is mono, this is inverse to `functor_inclusion`.
def sieve_of_subfunctor (R) (f : R ⟶ yoneda.obj X) : sieve X :=
>>>>>>> 152485fe
{ arrows := λ Y g, ∃ t, f.app (opposite.op Y) t = g,
  downward_closed' := λ Y Z _,
  begin
    rintro ⟨t, rfl⟩ g,
    refine ⟨R.map g.op t, _⟩,
    rw functor_to_types.naturality _ _ f,
    simp,
  end }

instance inclusion_top_is_iso : is_iso ((⊤ : sieve X).functor_inclusion) :=
{ inv := { app := λ Y a, ⟨a, ⟨⟩⟩ } }

end sieve
end category_theory<|MERGE_RESOLUTION|>--- conflicted
+++ resolved
@@ -219,12 +219,7 @@
   choice_eq := λ _ _, rfl,
   le_l_u := λ S Y f hf, ⟨_, 𝟙 _, _, hf, category.id_comp _⟩ }
 
-<<<<<<< HEAD
-lemma le_generate (R : arrows_with_codomain X) :
-  R ≤ generate R :=
-=======
 lemma le_generate (R : presieve X) : R ≤ generate R :=
->>>>>>> 152485fe
 gi_generate.gc.le_u_l R
 
 /-- If the identity arrow is in a sieve, the sieve is maximal. -/
@@ -233,11 +228,7 @@
  λ h, h.symm ▸ trivial⟩
 
 /-- If an arrow set contains a split epi, it generates the maximal sieve. -/
-<<<<<<< HEAD
-lemma generate_of_contains_split_epi {R : arrows_with_codomain X} (f : Y ⟶ X) [split_epi f]
-=======
 lemma generate_of_contains_split_epi {R : presieve X} (f : Y ⟶ X) [split_epi f]
->>>>>>> 152485fe
   (hf : R f) : generate R = ⊤ :=
 begin
   rw ← id_mem_iff_eq_top,
@@ -246,19 +237,11 @@
 
 @[simp]
 lemma generate_of_singleton_split_epi (f : Y ⟶ X) [split_epi f] :
-<<<<<<< HEAD
-  generate (arrows_with_codomain.singleton_arrow f) = ⊤ :=
-generate_of_contains_split_epi f (arrows_with_codomain.singleton_arrow_self _)
-
-@[simp]
-lemma generate_top : generate (⊤ : arrows_with_codomain X) = ⊤ :=
-=======
   generate (presieve.singleton f) = ⊤ :=
 generate_of_contains_split_epi f (presieve.singleton_self _)
 
 @[simp]
 lemma generate_top : generate (⊤ : presieve X) = ⊤ :=
->>>>>>> 152485fe
 generate_of_contains_split_epi (𝟙 _) ⟨⟩
 
 /-- Given a morphism `h : Y ⟶ X`, send a sieve S on X to a sieve on Y
@@ -288,10 +271,6 @@
  (S ⊓ R).pullback f = S.pullback f ⊓ R.pullback f :=
 by simp [sieve.ext_iff]
 
-<<<<<<< HEAD
-=======
-
->>>>>>> 152485fe
 lemma pullback_eq_top_iff_mem (f : Y ⟶ X) : S f ↔ S.pullback f = ⊤ :=
 by rw [← id_mem_iff_eq_top, mem_pullback, category.id_comp]
 
@@ -399,12 +378,8 @@
 instance functor_inclusion_is_mono : mono S.functor_inclusion :=
 ⟨λ Z f g h, by { ext Y y, apply congr_fun (nat_trans.congr_app h Y) y }⟩
 
-<<<<<<< HEAD
-def sieve_of_subfunctor (R) (f : R ⟶ yoneda.obj X) [mono f] : sieve X :=
-=======
 -- TODO: show that when `f` is mono, this is inverse to `functor_inclusion`.
 def sieve_of_subfunctor (R) (f : R ⟶ yoneda.obj X) : sieve X :=
->>>>>>> 152485fe
 { arrows := λ Y g, ∃ t, f.app (opposite.op Y) t = g,
   downward_closed' := λ Y Z _,
   begin
