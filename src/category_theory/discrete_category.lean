--- conflicted
+++ resolved
@@ -39,25 +39,6 @@
 
 variables {C : Type u₂} [category.{v₂} C]
 
-<<<<<<< HEAD
-namespace functor
-
-def of_function {I : Type u₁} (F : I → C) : discrete I ⥤ C :=
-{ obj := F,
-  map := λ X Y f, begin cases f, cases f, cases f, exact 𝟙 (F X) end }
-
-@[simp] lemma of_function_obj  {I : Type u₁} (F : I → C) (i : I) : (of_function F).obj i = F i := rfl
-lemma of_function_map  {I : Type u₁} (F : I → C) {i : discrete I} (f : i ⟶ i) :
-  (of_function F).map f = 𝟙 (F i) :=
-by { cases f, cases f, cases f, refl }
-
-@[simps]
-def of_function_obj_iso {I : Type u₁} (F : discrete I ⥤ C) : functor.of_function (F.obj) ≅ F :=
-{ hom := { app := λ i, 𝟙 _, },
-  inv := { app := λ i, 𝟙 _, }, }
-
-end functor
-=======
 /--
 Any function `I → C` gives a functor `discrete I ⥤ C`.
 -/
@@ -67,7 +48,6 @@
 
 @[simp] lemma functor_obj  {I : Type u₁} (F : I → C) (i : I) :
   (discrete.functor F).obj i = F i := rfl
->>>>>>> c8a7aa44
 
 lemma functor_map  {I : Type u₁} (F : I → C) {i : discrete I} (f : i ⟶ i) :
   (discrete.functor F).map f = 𝟙 (F i) :=
