--- conflicted
+++ resolved
@@ -134,10 +134,6 @@
 instance initial.epi_to {Y : C} [has_initial C] (f : Y ⟶ ⊥_ C) : epi f :=
 is_initial.epi_to initial_is_initial _
 
-<<<<<<< HEAD
-/-- From a functor `F : J ⥤ C`, given a terminal object of `J`, construct a cocone for `J`.
-In `is_col` we show it is a colimit cocone. -/
-=======
 /-- From a functor `F : J ⥤ C`, given an initial object of `J`, construct a cone for `J`.
 In `limit_of_diagram_initial` we show it is a limit cone. -/
 @[simps]
@@ -177,7 +173,6 @@
 
 /-- From a functor `F : J ⥤ C`, given a terminal object of `J`, construct a cocone for `J`.
 In `colimit_of_diagram_terminal` we show it is a colimit cocone. -/
->>>>>>> ca679aca
 @[simps]
 def cocone_of_diagram_terminal {J : Type v} [small_category J]
   {X : J} (tX : is_terminal X) (F : J ⥤ C) : cocone F :=
