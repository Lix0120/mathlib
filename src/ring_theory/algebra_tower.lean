/-
Copyright (c) 2020 Kenny Lau. All rights reserved.
Released under Apache 2.0 license as described in the file LICENSE.
Authors: Kenny Lau
-/

import ring_theory.adjoin

/-!
# Towers of algebras

We set up the basic theory of algebra towers.
An algebra tower A/S/R is expressed by having instances of `algebra A S`,
`algebra R S`, `algebra R A` and `is_scalar_tower R S A`, the later asserting the
compatibility condition `(r • s) • a = r • (s • a)`.

In `field_theory/tower.lean` we use this to prove the tower law for finite extensions,
that if `R` and `S` are both fields, then `[A:R] = [A:S] [S:A]`.

In this file we prepare the main lemma:
if `{bi | i ∈ I}` is an `R`-basis of `S` and `{cj | j ∈ J}` is a `S`-basis
of `A`, then `{bi cj | i ∈ I, j ∈ J}` is an `R`-basis of `A`. This statement does not require the
base rings to be a field, so we also generalize the lemma to rings in this file.
-/

universes u v w u₁

variables (R : Type u) (S : Type v) (A : Type w) (B : Type u₁)

<<<<<<< HEAD
/-- Typeclass for a tower of three algebras. -/
abbreviation is_algebra_tower [comm_semiring R] [comm_semiring S] [semiring A]
  [algebra R S] [algebra S A] [algebra R A] := is_scalar_tower R S A

namespace is_algebra_tower
=======
namespace is_scalar_tower
>>>>>>> 8da70972

section semiring
variables [comm_semiring R] [comm_semiring S] [semiring A] [semiring B]
variables [algebra R S] [algebra S A] [algebra R A] [algebra S B] [algebra R B]
variables {R S A}

theorem of_algebra_map_eq (h : ∀ x, algebra_map R A x = algebra_map S A (algebra_map R S x)) :
  is_scalar_tower R S A :=
⟨λ x y z, by simp_rw [algebra.smul_def, ring_hom.map_mul, mul_assoc, h]⟩

variables [is_scalar_tower R S A] [is_scalar_tower R S B]

variables (R S A)
theorem algebra_map_eq :
  algebra_map R A = (algebra_map S A).comp (algebra_map R S) :=
ring_hom.ext $ λ x, by simp_rw [ring_hom.comp_apply, algebra.algebra_map_eq_smul_one,
    smul_assoc, one_smul]

theorem algebra_map_apply (x : R) : algebra_map R A x = algebra_map S A (algebra_map R S x) :=
by rw [algebra_map_eq R S A, ring_hom.comp_apply]

variables {R} (S) {A}
theorem algebra_map_smul (r : R) (x : A) : algebra_map R S r • x = r • x :=
by rw [algebra.algebra_map_eq_smul_one, smul_assoc, one_smul]

variables {R S A}
theorem smul_left_comm (r : R) (s : S) (x : A) : r • s • x = s • r • x :=
by simp_rw [algebra.smul_def, ← mul_assoc, algebra_map_apply R S A,
    ← (algebra_map S A).map_mul, mul_comm s]

@[ext] lemma algebra.ext {S : Type u} {A : Type v} [comm_semiring S] [semiring A]
  (h1 h2 : algebra S A) (h : ∀ {r : S} {x : A}, (by haveI := h1; exact r • x) = r • x) : h1 = h2 :=
begin
  unfreezingI { cases h1 with f1 g1 h11 h12, cases h2 with f2 g2 h21 h22,
  cases f1, cases f2, congr', { ext r x, exact h },
  ext r, erw [← mul_one (g1 r), ← h12, ← mul_one (g2 r), ← h22, h], refl }
end

variables (R S A)
theorem algebra_comap_eq : algebra.comap.algebra R S A = ‹_› :=
algebra.ext _ _ $ λ x (z : A),
calc  algebra_map R S x • z
    = (x • 1 : S) • z : by rw algebra.algebra_map_eq_smul_one
... = x • (1 : S) • z : by rw smul_assoc
... = (by exact x • z : A) : by rw one_smul

/-- In a tower, the canonical map from the middle element to the top element is an
algebra homomorphism over the bottom element. -/
def to_alg_hom : S →ₐ[R] A :=
{ commutes' := λ _, (algebra_map_apply _ _ _ _).symm,
  .. algebra_map S A }

@[simp] lemma to_alg_hom_apply (y : S) : to_alg_hom R S A y = algebra_map S A y := rfl

variables (R) {S A B}
/-- R ⟶ S induces S-Alg ⥤ R-Alg -/
def restrict_base (f : A →ₐ[S] B) : A →ₐ[R] B :=
{ commutes' := λ r, by { rw [algebra_map_apply R S A, algebra_map_apply R S B],
    exact f.commutes (algebra_map R S r) },
  .. (f : A →+* B) }

@[simp] lemma restrict_base_apply (f : A →ₐ[S] B) (x : A) : restrict_base R f x = f x := rfl

<<<<<<< HEAD
instance right : is_algebra_tower R S S :=
=======
instance right : is_scalar_tower R S S :=
>>>>>>> 8da70972
of_algebra_map_eq $ λ x, rfl

instance nat : is_scalar_tower ℕ S A :=
of_algebra_map_eq $ λ x, ((algebra_map S A).map_nat_cast x).symm

instance comap {R S A : Type*} [comm_semiring R] [comm_semiring S] [semiring A]
  [algebra R S] [algebra S A] : is_scalar_tower R S (algebra.comap R S A) :=
of_algebra_map_eq $ λ x, rfl

instance subsemiring (U : subsemiring S) : is_scalar_tower U S A :=
of_algebra_map_eq $ λ x, rfl

instance subring {S A : Type*} [comm_ring S] [ring A] [algebra S A]
  (U : set S) [is_subring U] : is_scalar_tower U S A :=
of_algebra_map_eq $ λ x, rfl

@[nolint instance_priority]
instance of_ring_hom {R A B : Type*} [comm_semiring R] [comm_semiring A] [comm_semiring B]
  [algebra R A] [algebra R B] (f : A →ₐ[R] B) :
  @is_scalar_tower R A B _ (f.to_ring_hom.to_algebra.to_has_scalar) _ :=
by { letI := (f : A →+* B).to_algebra, exact of_algebra_map_eq (λ x, (f.commutes x).symm) }

end semiring

section comm_semiring
variables [comm_semiring R] [comm_semiring A] [algebra R A]
variables [comm_semiring B] [algebra A B] [algebra R B] [is_scalar_tower R A B]

instance subalgebra (S : subalgebra R A) : is_scalar_tower R S A :=
of_algebra_map_eq $ λ x, rfl

instance polynomial : is_scalar_tower R A (polynomial B) :=
of_algebra_map_eq $ λ x, congr_arg polynomial.C $ algebra_map_apply R A B x

theorem aeval_apply (x : B) (p : polynomial R) : polynomial.aeval x p =
  polynomial.aeval x (polynomial.map (algebra_map R A) p) :=
by rw [polynomial.aeval_def, polynomial.aeval_def, polynomial.eval₂_map, algebra_map_eq R A B]

end comm_semiring

section comm_ring
variables [comm_ring R] [comm_ring S] [comm_ring A] [algebra R S] [algebra S A] [algebra R A]
variables [is_scalar_tower R S A]

instance int : is_scalar_tower ℤ S A :=
of_algebra_map_eq $ λ x, ((algebra_map S A).map_int_cast x).symm

end comm_ring

section division_ring
variables [field R] [division_ring S] [algebra R S] [char_zero R] [char_zero S]

instance rat : is_scalar_tower ℚ R S :=
of_algebra_map_eq $ λ x, ((algebra_map R S).map_rat_cast x).symm

end division_ring

end is_scalar_tower

namespace algebra

theorem adjoin_algebra_map' {R : Type u} {S : Type v} {A : Type w}
  [comm_ring R] [comm_ring S] [comm_ring A] [algebra R S] [algebra S A] (s : set S) :
  adjoin R (algebra_map S (comap R S A) '' s) = subalgebra.map (adjoin R s) (to_comap R S A) :=
le_antisymm (adjoin_le $ set.image_subset_iff.2 $ λ y hy, ⟨y, subset_adjoin hy, rfl⟩)
  (subalgebra.map_le.2 $ adjoin_le $ λ y hy, subset_adjoin ⟨y, hy, rfl⟩)

theorem adjoin_algebra_map (R : Type u) (S : Type v) (A : Type w)
  [comm_ring R] [comm_ring S] [comm_ring A] [algebra R S] [algebra S A] [algebra R A]
  [is_scalar_tower R S A] (s : set S) :
  adjoin R (algebra_map S A '' s) = subalgebra.map (adjoin R s) (is_scalar_tower.to_alg_hom R S A) :=
le_antisymm (adjoin_le $ set.image_subset_iff.2 $ λ y hy, ⟨y, subset_adjoin hy, rfl⟩)
  (subalgebra.map_le.2 $ adjoin_le $ λ y hy, subset_adjoin ⟨y, hy, rfl⟩)

end algebra

namespace subalgebra

open is_scalar_tower

variables (R) {S A} [comm_semiring R] [comm_semiring S] [semiring A]
variables [algebra R S] [algebra S A] [algebra R A] [is_scalar_tower R S A]

/-- If A/S/R is a tower of algebras then the `res`triction of a S-subalgebra of A is an R-subalgebra of A. -/
def res (U : subalgebra S A) : subalgebra R A :=
{ carrier := U,
  algebra_map_mem' := λ x, by { rw algebra_map_apply R S A, exact U.algebra_map_mem _ } }

@[simp] lemma res_top : res R (⊤ : subalgebra S A) = ⊤ :=
algebra.eq_top_iff.2 $ λ _, show _ ∈ (⊤ : subalgebra S A), from algebra.mem_top

@[simp] lemma mem_res {U : subalgebra S A} {x : A} : x ∈ res R U ↔ x ∈ U := iff.rfl

lemma res_inj {U V : subalgebra S A} (H : res R U = res R V) : U = V :=
ext $ λ x, by rw [← mem_res R, H, mem_res]

/-- Produces a map from `subalgebra.under`. -/
def of_under {R A B : Type*} [comm_semiring R] [comm_semiring A] [semiring B]
  [algebra R A] [algebra R B] (S : subalgebra R A) (U : subalgebra S A)
  [algebra S B] [is_scalar_tower R S B] (f : U →ₐ[S] B) : S.under U →ₐ[R] B :=
{ commutes' := λ r, (f.commutes (algebra_map R S r)).trans (algebra_map_apply R S B r).symm,
  .. f }

end subalgebra

namespace is_scalar_tower

open subalgebra

variables [comm_semiring R] [comm_semiring S] [comm_semiring A]
variables [algebra R S] [algebra S A] [algebra R A] [is_scalar_tower R S A]

theorem range_under_adjoin (t : set A) :
  (to_alg_hom R S A).range.under (algebra.adjoin _ t) = res R (algebra.adjoin S t) :=
subalgebra.ext $ λ z,
show z ∈ subsemiring.closure (set.range (algebra_map (to_alg_hom R S A).range A) ∪ t : set A) ↔
  z ∈ subsemiring.closure (set.range (algebra_map S A) ∪ t : set A),
from suffices set.range (algebra_map (to_alg_hom R S A).range A) = set.range (algebra_map S A),
  by rw this,
by { ext z, exact ⟨λ ⟨⟨x, y, h1⟩, h2⟩, ⟨y, h2 ▸ h1⟩, λ ⟨y, hy⟩, ⟨⟨z, y, hy⟩, rfl⟩⟩ }

end is_scalar_tower

namespace submodule

open is_scalar_tower

variables [comm_semiring R] [comm_semiring S] [semiring A]
variables [algebra R S] [algebra S A] [algebra R A] [is_scalar_tower R S A]

variables (R) {S A}
/-- Restricting the scalars of submodules in an algebra tower. -/
def restrict_scalars' (U : submodule S A) : submodule R A :=
{ smul_mem' := λ r x hx, algebra_map_smul S r x ▸ U.smul_mem _ hx, .. U }

variables (R S A)
theorem restrict_scalars'_top : restrict_scalars' R (⊤ : submodule S A) = ⊤ := rfl

variables {R S A}
theorem restrict_scalars'_injective (U₁ U₂ : submodule S A)
  (h : restrict_scalars' R U₁ = restrict_scalars' R U₂) : U₁ = U₂ :=
ext $ by convert set.ext_iff.1 (ext'_iff.1 h); refl

theorem restrict_scalars'_inj {U₁ U₂ : submodule S A} :
  restrict_scalars' R U₁ = restrict_scalars' R U₂ ↔ U₁ = U₂ :=
⟨restrict_scalars'_injective U₁ U₂, congr_arg _⟩

end submodule

section semiring

variables {R S A}
variables [comm_semiring R] [comm_semiring S] [semiring A]
variables [algebra R S] [algebra S A] [algebra R A] [is_scalar_tower R S A]

namespace submodule

open is_scalar_tower

theorem smul_mem_span_smul_of_mem {s : set S} {t : set A} {k : S} (hks : k ∈ span R s)
  {x : A} (hx : x ∈ t) : k • x ∈ span R (s • t) :=
span_induction hks (λ c hc, subset_span $ set.mem_smul.2 ⟨c, x, hc, hx, rfl⟩)
  (by { rw zero_smul, exact zero_mem _ })
  (λ c₁ c₂ ih₁ ih₂, by { rw add_smul, exact add_mem _ ih₁ ih₂ })
<<<<<<< HEAD
  (λ b c hc, by { rw smul_assoc, exact smul_mem _ _ hc })
=======
  (λ b c hc, by { rw is_scalar_tower.smul_assoc, exact smul_mem _ _ hc })
>>>>>>> 8da70972

theorem smul_mem_span_smul {s : set S} (hs : span R s = ⊤) {t : set A} {k : S}
  {x : A} (hx : x ∈ span R t) :
  k • x ∈ span R (s • t) :=
span_induction hx (λ x hx, smul_mem_span_smul_of_mem (hs.symm ▸ mem_top) hx)
  (by { rw smul_zero, exact zero_mem _ })
  (λ x y ihx ihy, by { rw smul_add, exact add_mem _ ihx ihy })
  (λ c x hx, smul_left_comm c k x ▸ smul_mem _ _ hx)

theorem smul_mem_span_smul' {s : set S} (hs : span R s = ⊤) {t : set A} {k : S}
  {x : A} (hx : x ∈ span R (s • t)) :
  k • x ∈ span R (s • t) :=
span_induction hx (λ x hx, let ⟨p, q, hp, hq, hpq⟩ := set.mem_smul.1 hx in
    by { rw [← hpq, smul_smul], exact smul_mem_span_smul_of_mem (hs.symm ▸ mem_top) hq })
  (by { rw smul_zero, exact zero_mem _ })
  (λ x y ihx ihy, by { rw smul_add, exact add_mem _ ihx ihy })
  (λ c x hx, smul_left_comm c k x ▸ smul_mem _ _ hx)

theorem span_smul {s : set S} (hs : span R s = ⊤) (t : set A) :
  span R (s • t) = (span S t).restrict_scalars' R :=
le_antisymm (span_le.2 $ λ x hx, let ⟨p, q, hps, hqt, hpqx⟩ := set.mem_smul.1 hx in
  hpqx ▸ (span S t).smul_mem p (subset_span hqt)) $
λ p hp, span_induction hp (λ x hx, one_smul S x ▸ smul_mem_span_smul hs (subset_span hx))
  (zero_mem _)
  (λ _ _, add_mem _)
  (λ k x hx, smul_mem_span_smul' hs hx)

end submodule

end semiring


section ring

open_locale big_operators classical
universes v₁ w₁

variables {R S A}
variables [comm_ring R] [comm_ring S] [ring A]
variables [algebra R S] [algebra S A] [algebra R A] [is_scalar_tower R S A]

theorem linear_independent_smul {ι : Type v₁} {b : ι → S} {κ : Type w₁} {c : κ → A}
  (hb : linear_independent R b) (hc : linear_independent S c) :
  linear_independent R (λ p : ι × κ, b p.1 • c p.2) :=
begin
  rw linear_independent_iff' at hb hc, rw linear_independent_iff'', rintros s g hg hsg ⟨i, k⟩,
  by_cases hik : (i, k) ∈ s,
  { have h1 : ∑ i in (s.image prod.fst).product (s.image prod.snd), g i • b i.1 • c i.2 = 0,
    { rw ← hsg, exact (finset.sum_subset finset.subset_product $ λ p _ hp,
        show g p • b p.1 • c p.2 = 0, by rw [hg p hp, zero_smul]).symm },
    rw [finset.sum_product, finset.sum_comm] at h1,
    simp_rw [← smul_assoc, ← finset.sum_smul] at h1,
    exact hb _ _ (hc _ _ h1 k (finset.mem_image_of_mem _ hik)) i (finset.mem_image_of_mem _ hik) },
  exact hg _ hik
end

theorem is_basis.smul {ι : Type v₁} {b : ι → S} {κ : Type w₁} {c : κ → A}
  (hb : is_basis R b) (hc : is_basis S c) : is_basis R (λ p : ι × κ, b p.1 • c p.2) :=
⟨linear_independent_smul hb.1 hc.1,
by rw [← set.range_smul_range, submodule.span_smul hb.2, ← submodule.restrict_scalars'_top R S A,
    submodule.restrict_scalars'_inj, hc.2]⟩

end ring<|MERGE_RESOLUTION|>--- conflicted
+++ resolved
@@ -27,15 +27,7 @@
 
 variables (R : Type u) (S : Type v) (A : Type w) (B : Type u₁)
 
-<<<<<<< HEAD
-/-- Typeclass for a tower of three algebras. -/
-abbreviation is_algebra_tower [comm_semiring R] [comm_semiring S] [semiring A]
-  [algebra R S] [algebra S A] [algebra R A] := is_scalar_tower R S A
-
-namespace is_algebra_tower
-=======
 namespace is_scalar_tower
->>>>>>> 8da70972
 
 section semiring
 variables [comm_semiring R] [comm_semiring S] [semiring A] [semiring B]
@@ -99,11 +91,7 @@
 
 @[simp] lemma restrict_base_apply (f : A →ₐ[S] B) (x : A) : restrict_base R f x = f x := rfl
 
-<<<<<<< HEAD
-instance right : is_algebra_tower R S S :=
-=======
 instance right : is_scalar_tower R S S :=
->>>>>>> 8da70972
 of_algebra_map_eq $ λ x, rfl
 
 instance nat : is_scalar_tower ℕ S A :=
@@ -268,11 +256,7 @@
 span_induction hks (λ c hc, subset_span $ set.mem_smul.2 ⟨c, x, hc, hx, rfl⟩)
   (by { rw zero_smul, exact zero_mem _ })
   (λ c₁ c₂ ih₁ ih₂, by { rw add_smul, exact add_mem _ ih₁ ih₂ })
-<<<<<<< HEAD
-  (λ b c hc, by { rw smul_assoc, exact smul_mem _ _ hc })
-=======
   (λ b c hc, by { rw is_scalar_tower.smul_assoc, exact smul_mem _ _ hc })
->>>>>>> 8da70972
 
 theorem smul_mem_span_smul {s : set S} (hs : span R s = ⊤) {t : set A} {k : S}
   {x : A} (hx : x ∈ span R t) :
