--- conflicted
+++ resolved
@@ -324,15 +324,7 @@
 /-- `frobenius_fun` is tautologically a polynomial function.
 
 See also `frobenius_is_poly`. -/
-<<<<<<< HEAD
-@[is_poly] def frobenius_fun_is_poly : is_poly p (λ R _Rcr, @frobenius_fun p R _ _Rcr) (frobenius_poly p) :=
-⟨by { introsI, funext n, apply coeff_frobenius_fun }⟩
-
-variable {p}
-
-/-- The Frobenius ring endomorphism -/
-=======
-def frobenius_fun_is_poly : is_poly p (λ R _Rcr, @frobenius_fun p R _ _Rcr) :=
+@[is_poly] lemma frobenius_fun_is_poly : is_poly p (λ R _Rcr, @frobenius_fun p R _ _Rcr) :=
 ⟨frobenius_poly p, by { introsI, funext n, apply coeff_frobenius_fun }⟩
 
 variable {p}
@@ -342,56 +334,34 @@
 by simp only [ghost_component_apply, frobenius_fun, coeff_mk,
     ← bind₁_frobenius_poly_witt_polynomial, aeval_bind₁]
 
->>>>>>> bc4e50f7
 def frobenius : 𝕎 R →+* 𝕎 R :=
 { to_fun := frobenius_fun,
   map_zero' :=
   begin
-<<<<<<< HEAD
     refine is_poly.ext'
-      ((frobenius_fun_is_poly p).comp (zero_is_poly))
-      ((zero_is_poly).comp (frobenius_fun_is_poly p)) _ _ 0,
-    witt_simp,
-  end,
-  map_one' :=
-  begin
-    refine is_poly.ext'
-      ((frobenius_fun_is_poly p).comp (one_is_poly))
-      ((one_is_poly).comp (frobenius_fun_is_poly p)) _ _ 0,
-    witt_simp
-  end,
-  map_add' := by polify _ _; witt_simp,
-  map_mul' := by polify _ _; witt_simp }
-=======
-    refine is_poly.ext
-      ((frobenius_fun_is_poly p).comp (zero_is_poly p))
-      ((zero_is_poly p).comp (frobenius_fun_is_poly p)) _ _ 0,
+      ((frobenius_fun_is_poly p).comp (witt_vector.zero_is_poly))
+      ((witt_vector.zero_is_poly).comp (frobenius_fun_is_poly p)) _ _ 0,
     introsI,
     simp only [ghost_component_frobenius_fun, ring_hom.map_zero],
   end,
   map_one' :=
   begin
-    refine is_poly.ext
-      ((frobenius_fun_is_poly p).comp (one_is_poly p))
-      ((one_is_poly p).comp (frobenius_fun_is_poly p)) _ _ 0,
+    refine is_poly.ext'
+      ((frobenius_fun_is_poly p).comp (witt_vector.one_is_poly))
+      ((witt_vector.one_is_poly).comp (frobenius_fun_is_poly p)) _ _ 0,
     introsI,
     simp only [ghost_component_frobenius_fun, ring_hom.map_one],
   end,
   map_add' :=
   begin
-    apply is_poly₂.ext
-      ((frobenius_fun_is_poly p).comp₂ (add_is_poly₂ p))
-      ((add_is_poly₂ p).comp (frobenius_fun_is_poly p) (frobenius_fun_is_poly p)),
+    polify _ _,
     introsI, simp only [ghost_component_frobenius_fun, ring_hom.map_add],
   end,
   map_mul' :=
   begin
-    apply is_poly₂.ext
-      ((frobenius_fun_is_poly p).comp₂ (mul_is_poly₂ p))
-      ((mul_is_poly₂ p).comp (frobenius_fun_is_poly p) (frobenius_fun_is_poly p)),
+    polify _ _,
     introsI, simp only [ghost_component_frobenius_fun, ring_hom.map_mul]
   end }
->>>>>>> bc4e50f7
 
 lemma coeff_frobenius (x : 𝕎 R) (n : ℕ) :
   coeff (frobenius x) n = mv_polynomial.aeval x.coeff (frobenius_poly p n) :=
@@ -403,16 +373,9 @@
 
 variables (p)
 
-<<<<<<< HEAD
-TODO: Once `frobenius_fun` is bundled as a ring hom, upgrade this to use the bundled version. -/
-@[is_poly]
-def frobenius_is_poly : is_poly p (λ R _Rcr, @frobenius p R _ _Rcr) (frobenius_poly p) :=
-⟨by { introsI, funext n, apply coeff_frobenius_fun }⟩
-=======
 /-- `frobenius` is tautologically a polynomial function. -/
-def frobenius_is_poly : is_poly p (λ R _Rcr, @frobenius p R _ _Rcr) :=
+@[is_poly] lemma frobenius_is_poly : is_poly p (λ R _Rcr, @frobenius p R _ _Rcr) :=
 frobenius_fun_is_poly _
->>>>>>> bc4e50f7
 
 section char_p
 variables [char_p R p]
