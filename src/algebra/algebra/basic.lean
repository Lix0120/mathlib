/-
Copyright (c) 2018 Kenny Lau. All rights reserved.
Released under Apache 2.0 license as described in the file LICENSE.
Authors: Kenny Lau, Yury Kudryashov
-/
import tactic.nth_rewrite
import data.matrix.basic
import linear_algebra.tensor_product
import ring_theory.subring
import deprecated.subring

/-!
# Algebra over Commutative Semiring (under category)

In this file we define algebra over commutative (semi)rings, algebra homomorphisms `alg_hom`,
algebra equivalences `alg_equiv`. We also define usual operations on `alg_hom`s
(`id`, `comp`).

`subalgebra`s are defined in `algebra.algebra.subalgebra`.

If `S` is an `R`-algebra and `A` is an `S`-algebra then `algebra.comap.algebra R S A` can be used
to provide `A` with a structure of an `R`-algebra. Other than that, `algebra.comap` is now
deprecated and replcaed with `is_scalar_tower`.

## Notations

* `A →ₐ[R] B` : `R`-algebra homomorphism from `A` to `B`.
* `A ≃ₐ[R] B` : `R`-algebra equivalence from `A` to `B`.
-/

universes u v w u₁ v₁

open_locale tensor_product big_operators

section prio
-- We set this priority to 0 later in this file
set_option extends_priority 200 /- control priority of
`instance [algebra R A] : has_scalar R A` -/

/-- The category of R-algebras where R is a commutative
ring is the under category R ↓ CRing. In the categorical
setting we have a forgetful functor R-Alg ⥤ R-Mod.
However here it extends module in order to preserve
definitional equality in certain cases. -/
@[nolint has_inhabited_instance]
class algebra (R : Type u) (A : Type v) [comm_semiring R] [semiring A]
  extends has_scalar R A, R →+* A :=
(commutes' : ∀ r x, to_fun r * x = x * to_fun r)
(smul_def' : ∀ r x, r • x = to_fun r * x)
end prio

/-- Embedding `R →+* A` given by `algebra` structure. -/
def algebra_map (R : Type u) (A : Type v) [comm_semiring R] [semiring A] [algebra R A] : R →+* A :=
algebra.to_ring_hom

/-- Creating an algebra from a morphism to the center of a semiring. -/
def ring_hom.to_algebra' {R S} [comm_semiring R] [semiring S] (i : R →+* S)
  (h : ∀ c x, i c * x = x * i c) :
  algebra R S :=
{ smul := λ c x, i c * x,
  commutes' := h,
  smul_def' := λ c x, rfl,
  to_ring_hom := i}

/-- Creating an algebra from a morphism to a commutative semiring. -/
def ring_hom.to_algebra {R S} [comm_semiring R] [comm_semiring S] (i : R →+* S) :
  algebra R S :=
i.to_algebra' $ λ _, mul_comm _

<<<<<<< HEAD
@[simp] lemma ring_hom.algebra_map_to_algebra {R S} [comm_semiring R] [comm_semiring S]
=======
lemma ring_hom.algebra_map_to_algebra {R S} [comm_semiring R] [comm_semiring S]
>>>>>>> 227100c5
  (i : R →+* S) :
  @algebra_map R S _ _ i.to_algebra = i :=
rfl

namespace algebra

variables {R : Type u} {S : Type v} {A : Type w}

/-- Let `R` be a commutative semiring, let `A` be a semiring with a `semimodule R` structure.
If `(r • 1) * x = x * (r • 1) = r • x` for all `r : R` and `x : A`, then `A` is an `algebra`
over `R`. -/
def of_semimodule' [comm_semiring R] [semiring A] [semimodule R A]
  (h₁ : ∀ (r : R) (x : A), (r • 1) * x = r • x)
  (h₂ : ∀ (r : R) (x : A), x * (r • 1) = r • x) : algebra R A :=
{ to_fun := λ r, r • 1,
  map_one' := one_smul _ _,
  map_mul' := λ r₁ r₂, by rw [h₁, mul_smul],
  map_zero' := zero_smul _ _,
  map_add' := λ r₁ r₂, add_smul r₁ r₂ 1,
  commutes' := λ r x, by simp only [h₁, h₂],
  smul_def' := λ r x, by simp only [h₁] }

/-- Let `R` be a commutative semiring, let `A` be a semiring with a `semimodule R` structure.
If `(r • x) * y = x * (r • y) = r • (x * y)` for all `r : R` and `x y : A`, then `A`
is an `algebra` over `R`. -/
def of_semimodule [comm_semiring R] [semiring A] [semimodule R A]
  (h₁ : ∀ (r : R) (x y : A), (r • x) * y = r • (x * y))
  (h₂ : ∀ (r : R) (x y : A), x * (r • y) = r • (x * y)) : algebra R A :=
of_semimodule' (λ r x, by rw [h₁, one_mul]) (λ r x, by rw [h₂, mul_one])

section semiring

variables [comm_semiring R] [comm_semiring S] [semiring A] [algebra R A]

lemma smul_def'' (r : R) (x : A) : r • x = algebra_map R A r * x :=
algebra.smul_def' r x

/--
To prove two algebra structures on a fixed `[comm_semiring R] [semiring A]` agree,
it suffices to check the `algebra_map`s agree.
-/
-- We'll later use this to show `algebra ℤ M` is a subsingleton.
@[ext]
lemma algebra_ext {R : Type*} [comm_semiring R] {A : Type*} [semiring A] (P Q : algebra R A)
  (w : ∀ (r : R), by { haveI := P, exact algebra_map R A r } = by { haveI := Q, exact algebra_map R A r }) :
  P = Q :=
begin
  unfreezingI { rcases P with ⟨⟨P⟩⟩, rcases Q with ⟨⟨Q⟩⟩ },
  congr,
  { funext r a,
    replace w := congr_arg (λ s, s * a) (w r),
    simp only [←algebra.smul_def''] at w,
    apply w, },
  { ext r,
    exact w r, },
  { apply proof_irrel_heq, },
  { apply proof_irrel_heq, },
end

@[priority 200] -- see Note [lower instance priority]
instance to_semimodule : semimodule R A :=
{ one_smul := by simp [smul_def''],
  mul_smul := by simp [smul_def'', mul_assoc],
  smul_add := by simp [smul_def'', mul_add],
  smul_zero := by simp [smul_def''],
  add_smul := by simp [smul_def'', add_mul],
  zero_smul := by simp [smul_def''] }

-- from now on, we don't want to use the following instance anymore
attribute [instance, priority 0] algebra.to_has_scalar

lemma smul_def (r : R) (x : A) : r • x = algebra_map R A r * x :=
algebra.smul_def' r x

lemma algebra_map_eq_smul_one (r : R) : algebra_map R A r = r • 1 :=
calc algebra_map R A r = algebra_map R A r * 1 : (mul_one _).symm
                   ... = r • 1                 : (algebra.smul_def r 1).symm

theorem commutes (r : R) (x : A) : algebra_map R A r * x = x * algebra_map R A r :=
algebra.commutes' r x

theorem left_comm (r : R) (x y : A) : x * (algebra_map R A r * y) = algebra_map R A r * (x * y) :=
by rw [← mul_assoc, ← commutes, mul_assoc]

@[simp] lemma mul_smul_comm (s : R) (x y : A) :
  x * (s • y) = s • (x * y) :=
by rw [smul_def, smul_def, left_comm]

@[simp] lemma smul_mul_assoc (r : R) (x y : A) :
  (r • x) * y = r • (x * y) :=
by rw [smul_def, smul_def, mul_assoc]

section
variables (r : R) (a : A)

@[simp] lemma bit0_smul_one : bit0 r • (1 : A) = r • 2 :=
by simp [bit0, add_smul, smul_add]
@[simp] lemma bit0_smul_bit0 : bit0 r • bit0 a = r • (bit0 (bit0 a)) :=
by simp [bit0, add_smul, smul_add]
@[simp] lemma bit0_smul_bit1 : bit0 r • bit1 a = r • (bit0 (bit1 a)) :=
by simp [bit0, add_smul, smul_add]
@[simp] lemma bit1_smul_one : bit1 r • (1 : A) = r • 2 + 1 :=
by simp [bit1, add_smul, smul_add]
@[simp] lemma bit1_smul_bit0 : bit1 r • bit0 a = r • (bit0 (bit0 a)) + bit0 a :=
by simp [bit1, add_smul, smul_add]
@[simp] lemma bit1_smul_bit1 : bit1 r • bit1 a = r • (bit0 (bit1 a)) + bit1 a :=
by { simp only [bit0, bit1, add_smul, smul_add, one_smul], abel }

end

variables (R A)

/--
The canonical ring homomorphism `algebra_map R A : R →* A` for any `R`-algebra `A`,
packaged as an `R`-linear map.
-/
protected def linear_map : R →ₗ[R] A :=
{ map_smul' := λ x y, begin dsimp, simp [algebra.smul_def], end,
  ..algebra_map R A }

@[simp]
lemma linear_map_apply (r : R) : algebra.linear_map R A r = algebra_map R A r := rfl

instance id : algebra R R := (ring_hom.id R).to_algebra

variables {R A}

namespace id

@[simp] lemma map_eq_self (x : R) : algebra_map R R x = x := rfl

@[simp] lemma smul_eq_mul (x y : R) : x • y = x * y := rfl

end id

/-- Algebra over a subsemiring. -/
instance of_subsemiring (S : subsemiring R) : algebra S A :=
{ smul := λ s x, (s : R) • x,
  commutes' := λ r x, algebra.commutes r x,
  smul_def' := λ r x, algebra.smul_def r x,
  .. (algebra_map R A).comp (subsemiring.subtype S) }

/-- Algebra over a subring. -/
instance of_subring {R A : Type*} [comm_ring R] [ring A] [algebra R A]
  (S : subring R) : algebra S A :=
{ smul := λ s x, (s : R) • x,
  commutes' := λ r x, algebra.commutes r x,
  smul_def' := λ r x, algebra.smul_def r x,
  .. (algebra_map R A).comp (subring.subtype S) }

lemma algebra_map_of_subring {R : Type*} [comm_ring R] (S : subring R) :
  (algebra_map S R : S →+* R) = subring.subtype S := rfl

lemma coe_algebra_map_of_subring {R : Type*} [comm_ring R] (S : subring R) :
  (algebra_map S R : S → R) = subtype.val := rfl

lemma algebra_map_of_subring_apply {R : Type*} [comm_ring R] (S : subring R) (x : S) :
  algebra_map S R x = x := rfl

/-- Algebra over a set that is closed under the ring operations. -/
instance of_is_subring {R A : Type*} [comm_ring R] [ring A] [algebra R A]
  (S : set R) [is_subring S] : algebra S A :=
algebra.of_subring S.to_subring

lemma is_subring_coe_algebra_map_hom {R : Type*} [comm_ring R] (S : set R) [is_subring S] :
  (algebra_map S R : S →+* R) = is_subring.subtype S := rfl

lemma is_subring_coe_algebra_map {R : Type*} [comm_ring R] (S : set R) [is_subring S] :
  (algebra_map S R : S → R) = subtype.val := rfl

lemma is_subring_algebra_map_apply {R : Type*} [comm_ring R] (S : set R) [is_subring S] (x : S) :
  algebra_map S R x = x := rfl

lemma set_range_subset {R : Type*} [comm_ring R] {T₁ T₂ : set R} [is_subring T₁] (hyp : T₁ ⊆ T₂) :
  set.range (algebra_map T₁ R) ⊆ T₂ :=
begin
  rintros x ⟨⟨t, ht⟩, rfl⟩,
  exact hyp ht,
end

variables (R A)
/-- The multiplication in an algebra is a bilinear map. -/
def lmul : A →ₗ A →ₗ A :=
linear_map.mk₂ R (*)
  (λ x y z, add_mul x y z)
  (λ c x y, by rw [smul_def, smul_def, mul_assoc _ x y])
  (λ x y z, mul_add x y z)
  (λ c x y, by rw [smul_def, smul_def, left_comm])

/-- The multiplication on the left in an algebra is a linear map. -/
def lmul_left (r : A) : A →ₗ A :=
lmul R A r

/-- The multiplication on the right in an algebra is a linear map. -/
def lmul_right (r : A) : A →ₗ A :=
(lmul R A).flip r

/-- Simultaneous multiplication on the left and right is a linear map. -/
def lmul_left_right (vw: A × A) : A →ₗ[R] A :=
(lmul_right R A vw.2).comp (lmul_left R A vw.1)

/-- The multiplication map on an algebra, as an `R`-linear map from `A ⊗[R] A` to `A`. -/
def lmul' : A ⊗[R] A →ₗ[R] A :=
tensor_product.lift (algebra.lmul R A)

variables {R A}

@[simp] lemma lmul_apply (p q : A) : lmul R A p q = p * q := rfl
@[simp] lemma lmul_left_apply (p q : A) : lmul_left R A p q = p * q := rfl
@[simp] lemma lmul_right_apply (p q : A) : lmul_right R A p q = q * p := rfl
@[simp] lemma lmul_left_right_apply (vw : A × A) (p : A) :
  lmul_left_right R A vw p = vw.1 * p * vw.2 := rfl

@[simp] lemma lmul'_apply {x y} : algebra.lmul' R A (x ⊗ₜ y) = x * y :=
begin
  dsimp [algebra.lmul'],
  simp,
end

/-- Explicit characterization of the submonoid map in the case of an algebra.
`S` is made explicit to help with type inference -/
def algebra_map_submonoid (S : Type*) [semiring S] [algebra R S]
  (M : submonoid R) : (submonoid S) :=
submonoid.map (algebra_map R S : R →* S) M

lemma mem_algebra_map_submonoid_of_mem [algebra R S] {M : submonoid R} (x : M) :
  (algebra_map R S x) ∈ algebra_map_submonoid S M :=
set.mem_image_of_mem (algebra_map R S) x.2

instance linear_map.semimodule' (R : Type u) [comm_semiring R]
  (M : Type v) [add_comm_monoid M] [semimodule R M]
  (S : Type w) [comm_semiring S] [algebra R S] : semimodule S (M →ₗ[R] S) :=
{ smul := λ s f, linear_map.llcomp _ _ _ _ (algebra.lmul R S s) f,
  one_smul := λ f, linear_map.ext $ λ x, one_mul _,
  mul_smul := λ s₁ s₂ f, linear_map.ext $ λ x, mul_assoc _ _ _,
  smul_add := λ s f g, linear_map.map_add _ _ _,
  smul_zero := λ s, linear_map.map_zero _,
  add_smul := λ s₁ s₂ f, linear_map.ext $ λ x, add_mul _ _ _,
  zero_smul := λ f, linear_map.ext $ λ x, zero_mul _ }

end semiring

section ring
variables [comm_ring R]

variables (R)

/-- A `semiring` that is an `algebra` over a commutative ring carries a natural `ring` structure. -/
def semiring_to_ring [semiring A] [algebra R A] : ring A := {
  ..semimodule.add_comm_monoid_to_add_comm_group R,
  ..(infer_instance : semiring A) }

variables {R}

lemma mul_sub_algebra_map_commutes [ring A] [algebra R A] (x : A) (r : R) :
  x * (x - algebra_map R A r) = (x - algebra_map R A r) * x :=
by rw [mul_sub, ←commutes, sub_mul]

lemma mul_sub_algebra_map_pow_commutes [ring A] [algebra R A] (x : A) (r : R) (n : ℕ) :
  x * (x - algebra_map R A r) ^ n = (x - algebra_map R A r) ^ n * x :=
begin
  induction n with n ih,
  { simp },
  { rw [pow_succ, ←mul_assoc, mul_sub_algebra_map_commutes,
      mul_assoc, ih, ←mul_assoc], }
end

end ring

end algebra

namespace module

instance endomorphism_algebra (R : Type u) (M : Type v)
  [comm_ring R] [add_comm_group M] [module R M] : algebra R (M →ₗ[R] M) :=
{ to_fun    := λ r, r • linear_map.id,
  map_one' := one_smul _ _,
  map_zero' := zero_smul _ _,
  map_add' := λ r₁ r₂, add_smul _ _ _,
  map_mul' := λ r₁ r₂, by { ext x, simp [mul_smul] },
  commutes' := by { intros, ext, simp },
  smul_def' := by { intros, ext, simp } }

lemma algebra_map_End_eq_smul_id (R : Type u) (M : Type v)
  [comm_ring R] [add_comm_group M] [module R M] (a : R) :
  (algebra_map R (End R M)) a = a • linear_map.id := rfl

lemma algebra_map_End_apply (R : Type u) (M : Type v)
  [comm_ring R] [add_comm_group M] [module R M] (a : R) (m : M) :
  (algebra_map R (End R M)) a m = a • m := rfl

lemma ker_algebra_map_End (K : Type u) (V : Type v)
  [field K] [add_comm_group V] [vector_space K V] (a : K) (ha : a ≠ 0) :
  ((algebra_map K (End K V)) a).ker = ⊥ :=
linear_map.ker_smul _ _ ha

end module

instance matrix_algebra (n : Type u) (R : Type v)
  [decidable_eq n] [fintype n] [comm_semiring R] : algebra R (matrix n n R) :=
{ commutes' := by { intros, simp [matrix.scalar], },
  smul_def' := by { intros, simp [matrix.scalar], },
  ..(matrix.scalar n) }

set_option old_structure_cmd true
/-- Defining the homomorphism in the category R-Alg. -/
@[nolint has_inhabited_instance]
structure alg_hom (R : Type u) (A : Type v) (B : Type w)
  [comm_semiring R] [semiring A] [semiring B] [algebra R A] [algebra R B] extends ring_hom A B :=
(commutes' : ∀ r : R, to_fun (algebra_map R A r) = algebra_map R B r)

run_cmd tactic.add_doc_string `alg_hom.to_ring_hom "Reinterpret an `alg_hom` as a `ring_hom`"

infixr ` →ₐ `:25 := alg_hom _
notation A ` →ₐ[`:25 R `] ` B := alg_hom R A B

namespace alg_hom

variables {R : Type u} {A : Type v} {B : Type w} {C : Type u₁} {D : Type v₁}

section semiring

variables [comm_semiring R] [semiring A] [semiring B] [semiring C] [semiring D]
variables [algebra R A] [algebra R B] [algebra R C] [algebra R D]

instance : has_coe_to_fun (A →ₐ[R] B) := ⟨_, λ f, f.to_fun⟩

instance coe_ring_hom : has_coe (A →ₐ[R] B) (A →+* B) := ⟨alg_hom.to_ring_hom⟩

instance coe_monoid_hom : has_coe (A →ₐ[R] B) (A →* B) := ⟨λ f, ↑(f : A →+* B)⟩

instance coe_add_monoid_hom : has_coe (A →ₐ[R] B) (A →+ B) := ⟨λ f, ↑(f : A →+* B)⟩

@[simp, norm_cast] lemma coe_mk {f : A → B} (h₁ h₂ h₃ h₄ h₅) :
  ⇑(⟨f, h₁, h₂, h₃, h₄, h₅⟩ : A →ₐ[R] B) = f := rfl

@[simp, norm_cast] lemma coe_to_ring_hom (f : A →ₐ[R] B) : ⇑(f : A →+* B) = f := rfl

-- as `simp` can already prove this lemma, it is not tagged with the `simp` attribute.
@[norm_cast] lemma coe_to_monoid_hom (f : A →ₐ[R] B) : ⇑(f : A →* B) = f := rfl

-- as `simp` can already prove this lemma, it is not tagged with the `simp` attribute.
@[norm_cast] lemma coe_to_add_monoid_hom (f : A →ₐ[R] B) : ⇑(f : A →+ B) = f := rfl

variables (φ : A →ₐ[R] B)

theorem coe_fn_inj ⦃φ₁ φ₂ : A →ₐ[R] B⦄ (H : ⇑φ₁ = φ₂) : φ₁ = φ₂ :=
by { cases φ₁, cases φ₂, congr, exact H }

theorem coe_ring_hom_injective : function.injective (coe : (A →ₐ[R] B) → (A →+* B)) :=
λ φ₁ φ₂ H, coe_fn_inj $ show ((φ₁ : (A →+* B)) : A → B) = ((φ₂ : (A →+* B)) : A → B),
  from congr_arg _ H

theorem coe_monoid_hom_injective : function.injective (coe : (A →ₐ[R] B)  → (A →* B)) :=
ring_hom.coe_monoid_hom_injective.comp coe_ring_hom_injective

theorem coe_add_monoid_hom_injective : function.injective (coe : (A →ₐ[R] B)  → (A →+ B)) :=
ring_hom.coe_add_monoid_hom_injective.comp coe_ring_hom_injective

@[ext]
theorem ext {φ₁ φ₂ : A →ₐ[R] B} (H : ∀ x, φ₁ x = φ₂ x) : φ₁ = φ₂ :=
coe_fn_inj $ funext H

theorem ext_iff {φ₁ φ₂ : A →ₐ[R] B} : φ₁ = φ₂ ↔ ∀ x, φ₁ x = φ₂ x :=
⟨by { rintro rfl x, refl }, ext⟩

@[simp]
theorem commutes (r : R) : φ (algebra_map R A r) = algebra_map R B r := φ.commutes' r

theorem comp_algebra_map : (φ : A →+* B).comp (algebra_map R A) = algebra_map R B :=
ring_hom.ext $ φ.commutes

@[simp] lemma map_add (r s : A) : φ (r + s) = φ r + φ s :=
φ.to_ring_hom.map_add r s

@[simp] lemma map_zero : φ 0 = 0 :=
φ.to_ring_hom.map_zero

@[simp] lemma map_mul (x y) : φ (x * y) = φ x * φ y :=
φ.to_ring_hom.map_mul x y

@[simp] lemma map_one : φ 1 = 1 :=
φ.to_ring_hom.map_one

@[simp] lemma map_smul (r : R) (x : A) : φ (r • x) = r • φ x :=
by simp only [algebra.smul_def, map_mul, commutes]

@[simp] lemma map_pow (x : A) (n : ℕ) : φ (x ^ n) = (φ x) ^ n :=
φ.to_ring_hom.map_pow x n

lemma map_sum {ι : Type*} (f : ι → A) (s : finset ι) :
  φ (∑ x in s, f x) = ∑ x in s, φ (f x) :=
φ.to_ring_hom.map_sum f s

@[simp] lemma map_nat_cast (n : ℕ) : φ n = n :=
φ.to_ring_hom.map_nat_cast n

@[simp] lemma map_bit0 (x) : φ (bit0 x) = bit0 (φ x) :=
φ.to_ring_hom.map_bit0 x

@[simp] lemma map_bit1 (x) : φ (bit1 x) = bit1 (φ x) :=
φ.to_ring_hom.map_bit1 x

section

variables (R A)
/-- Identity map as an `alg_hom`. -/
protected def id : A →ₐ[R] A :=
{ commutes' := λ _, rfl,
  ..ring_hom.id A  }

end

@[simp] lemma id_apply (p : A) : alg_hom.id R A p = p := rfl

/-- Composition of algebra homeomorphisms. -/
def comp (φ₁ : B →ₐ[R] C) (φ₂ : A →ₐ[R] B) : A →ₐ[R] C :=
{ commutes' := λ r : R, by rw [← φ₁.commutes, ← φ₂.commutes]; refl,
  .. φ₁.to_ring_hom.comp ↑φ₂ }

@[simp] lemma comp_apply (φ₁ : B →ₐ[R] C) (φ₂ : A →ₐ[R] B) (p : A) :
  φ₁.comp φ₂ p = φ₁ (φ₂ p) := rfl

@[simp] theorem comp_id : φ.comp (alg_hom.id R A) = φ :=
ext $ λ x, rfl

@[simp] theorem id_comp : (alg_hom.id R B).comp φ = φ :=
ext $ λ x, rfl

theorem comp_assoc (φ₁ : C →ₐ[R] D) (φ₂ : B →ₐ[R] C) (φ₃ : A →ₐ[R] B) :
  (φ₁.comp φ₂).comp φ₃ = φ₁.comp (φ₂.comp φ₃) :=
ext $ λ x, rfl

/-- R-Alg ⥤ R-Mod -/
def to_linear_map : A →ₗ B :=
{ to_fun := φ,
  map_add' := φ.map_add,
  map_smul' := φ.map_smul }

@[simp] lemma to_linear_map_apply (p : A) : φ.to_linear_map p = φ p := rfl

theorem to_linear_map_inj {φ₁ φ₂ : A →ₐ[R] B} (H : φ₁.to_linear_map = φ₂.to_linear_map) : φ₁ = φ₂ :=
ext $ λ x, show φ₁.to_linear_map x = φ₂.to_linear_map x, by rw H

@[simp] lemma comp_to_linear_map (f : A →ₐ[R] B) (g : B →ₐ[R] C) :
  (g.comp f).to_linear_map = g.to_linear_map.comp f.to_linear_map := rfl

end semiring

section comm_semiring

variables [comm_semiring R] [comm_semiring A] [comm_semiring B]
variables [algebra R A] [algebra R B]

variables (φ : A →ₐ[R] B)

lemma map_prod {ι : Type*} (f : ι → A) (s : finset ι) :
  φ (∏ x in s, f x) = ∏ x in s, φ (f x) :=
φ.to_ring_hom.map_prod f s

end comm_semiring

section ring

variables [comm_ring R] [ring A] [ring B] [ring C]
variables [algebra R A] [algebra R B] [algebra R C] (φ : A →ₐ[R] B)

@[simp] lemma map_neg (x) : φ (-x) = -φ x :=
φ.to_ring_hom.map_neg x

@[simp] lemma map_sub (x y) : φ (x - y) = φ x - φ y :=
φ.to_ring_hom.map_sub x y

end ring

section division_ring

variables [comm_ring R] [division_ring A] [division_ring B]
variables [algebra R A] [algebra R B] (φ : A →ₐ[R] B)

@[simp] lemma map_inv (x) : φ (x⁻¹) = (φ x)⁻¹ :=
φ.to_ring_hom.map_inv x

@[simp] lemma map_div (x y) : φ (x / y) = φ x / φ y :=
φ.to_ring_hom.map_div x y

end division_ring

theorem injective_iff {R A B : Type*} [comm_semiring R] [ring A] [semiring B]
  [algebra R A] [algebra R B] (f : A →ₐ[R] B) :
  function.injective f ↔ (∀ x, f x = 0 → x = 0) :=
ring_hom.injective_iff (f : A →+* B)

end alg_hom

set_option old_structure_cmd true
/-- An equivalence of algebras is an equivalence of rings commuting with the actions of scalars. -/
structure alg_equiv (R : Type u) (A : Type v) (B : Type w)
  [comm_semiring R] [semiring A] [semiring B] [algebra R A] [algebra R B]
  extends A ≃ B, A ≃* B, A ≃+ B, A ≃+* B :=
(commutes' : ∀ r : R, to_fun (algebra_map R A r) = algebra_map R B r)

attribute [nolint doc_blame] alg_equiv.to_ring_equiv
attribute [nolint doc_blame] alg_equiv.to_equiv
attribute [nolint doc_blame] alg_equiv.to_add_equiv
attribute [nolint doc_blame] alg_equiv.to_mul_equiv

notation A ` ≃ₐ[`:50 R `] ` A' := alg_equiv R A A'

namespace alg_equiv

variables {R : Type u} {A₁ : Type v} {A₂ : Type w} {A₃ : Type u₁}
variables [comm_semiring R] [semiring A₁] [semiring A₂] [semiring A₃]
variables [algebra R A₁] [algebra R A₂] [algebra R A₃]
variables (e : A₁ ≃ₐ[R] A₂)

instance : has_coe_to_fun (A₁ ≃ₐ[R] A₂) := ⟨_, alg_equiv.to_fun⟩

@[ext]
lemma ext {f g : A₁ ≃ₐ[R] A₂} (h : ∀ a, f a = g a) : f = g :=
begin
  have h₁ : f.to_equiv = g.to_equiv := equiv.ext h,
  cases f, cases g, congr,
  { exact (funext h) },
  { exact congr_arg equiv.inv_fun h₁ }
end

lemma coe_fun_injective : @function.injective (A₁ ≃ₐ[R] A₂) (A₁ → A₂) (λ e, (e : A₁ → A₂)) :=
begin
  intros f g w,
  ext,
  exact congr_fun w a,
end

instance has_coe_to_ring_equiv : has_coe (A₁ ≃ₐ[R] A₂) (A₁ ≃+* A₂) := ⟨alg_equiv.to_ring_equiv⟩

@[simp] lemma mk_apply {to_fun inv_fun left_inv right_inv map_mul map_add commutes a} :
  (⟨to_fun, inv_fun, left_inv, right_inv, map_mul, map_add, commutes⟩ : A₁ ≃ₐ[R] A₂) a = to_fun a :=
rfl

@[simp] lemma to_fun_apply {e : A₁ ≃ₐ[R] A₂} {a : A₁} : e.to_fun a = e a := rfl

@[simp, norm_cast] lemma coe_ring_equiv : ((e : A₁ ≃+* A₂) : A₁ → A₂) = e := rfl

lemma coe_ring_equiv_injective : function.injective (λ e : A₁ ≃ₐ[R] A₂, (e : A₁ ≃+* A₂)) :=
begin
  intros f g w,
  ext,
  replace w : ((f : A₁ ≃+* A₂) : A₁ → A₂) = ((g : A₁ ≃+* A₂) : A₁ → A₂) :=
    congr_arg (λ e : A₁ ≃+* A₂, (e : A₁ → A₂)) w,
  exact congr_fun w a,
end

@[simp] lemma map_add : ∀ x y, e (x + y) = e x + e y := e.to_add_equiv.map_add

@[simp] lemma map_zero : e 0 = 0 := e.to_add_equiv.map_zero

@[simp] lemma map_mul : ∀ x y, e (x * y) = (e x) * (e y) := e.to_mul_equiv.map_mul

@[simp] lemma map_one : e 1 = 1 := e.to_mul_equiv.map_one

@[simp] lemma commutes : ∀ (r : R), e (algebra_map R A₁ r) = algebra_map R A₂ r :=
  e.commutes'

@[simp] lemma map_neg {A₁ : Type v} {A₂ : Type w}
  [ring A₁] [ring A₂] [algebra R A₁] [algebra R A₂] (e : A₁ ≃ₐ[R] A₂) :
  ∀ x, e (-x) = -(e x) := e.to_add_equiv.map_neg

@[simp] lemma map_sub {A₁ : Type v} {A₂ : Type w}
  [ring A₁] [ring A₂] [algebra R A₁] [algebra R A₂] (e : A₁ ≃ₐ[R] A₂) :
  ∀ x y, e (x - y) = e x - e y := e.to_add_equiv.map_sub

lemma map_sum {ι : Type*} (f : ι → A₁) (s : finset ι) :
  e (∑ x in s, f x) = ∑ x in s, e (f x) :=
e.to_add_equiv.map_sum f s

/-- Interpret an algebra equivalence as an algebra homomorphism.

This definition is included for symmetry with the other `to_*_hom` projections.
The `simp` normal form is to use the coercion of the `has_coe_to_alg_hom` instance. -/
def to_alg_hom : A₁ →ₐ[R] A₂ :=
{ map_one' := e.map_one, map_zero' := e.map_zero, ..e }

instance has_coe_to_alg_hom : has_coe (A₁ ≃ₐ[R] A₂) (A₁ →ₐ[R] A₂) :=
⟨to_alg_hom⟩

@[simp] lemma to_alg_hom_eq_coe : e.to_alg_hom = e := rfl

@[simp, norm_cast] lemma coe_alg_hom : ((e : A₁ →ₐ[R] A₂) : A₁ → A₂) = e :=
rfl

lemma injective : function.injective e := e.to_equiv.injective

lemma surjective : function.surjective e := e.to_equiv.surjective

lemma bijective : function.bijective e := e.to_equiv.bijective

instance : has_one (A₁ ≃ₐ[R] A₁) := ⟨{commutes' := λ r, rfl, ..(1 : A₁ ≃+* A₁)}⟩

instance : inhabited (A₁ ≃ₐ[R] A₁) := ⟨1⟩

/-- Algebra equivalences are reflexive. -/
@[refl]
def refl : A₁ ≃ₐ[R] A₁ := 1

@[simp] lemma coe_refl : (@refl R A₁ _ _ _ : A₁ →ₐ[R] A₁) = alg_hom.id R A₁ :=
alg_hom.ext (λ x, rfl)

/-- Algebra equivalences are symmetric. -/
@[symm]
def symm (e : A₁ ≃ₐ[R] A₂) : A₂ ≃ₐ[R] A₁ :=
{ commutes' := λ r, by { rw ←e.to_ring_equiv.symm_apply_apply (algebra_map R A₁ r), congr,
                         change _ = e _, rw e.commutes, },
  ..e.to_ring_equiv.symm, }

@[simp] lemma inv_fun_apply {e : A₁ ≃ₐ[R] A₂} {a : A₂} : e.inv_fun a = e.symm a := rfl

@[simp] lemma symm_symm {e : A₁ ≃ₐ[R] A₂} : e.symm.symm = e :=
by { ext, refl, }

/-- Algebra equivalences are transitive. -/
@[trans]
def trans (e₁ : A₁ ≃ₐ[R] A₂) (e₂ : A₂ ≃ₐ[R] A₃) : A₁ ≃ₐ[R] A₃ :=
{ commutes' := λ r, show e₂.to_fun (e₁.to_fun _) = _, by rw [e₁.commutes', e₂.commutes'],
  ..(e₁.to_ring_equiv.trans e₂.to_ring_equiv), }

@[simp] lemma apply_symm_apply (e : A₁ ≃ₐ[R] A₂) : ∀ x, e (e.symm x) = x :=
  e.to_equiv.apply_symm_apply

@[simp] lemma symm_apply_apply (e : A₁ ≃ₐ[R] A₂) : ∀ x, e.symm (e x) = x :=
  e.to_equiv.symm_apply_apply

@[simp] lemma trans_apply (e₁ : A₁ ≃ₐ[R] A₂) (e₂ : A₂ ≃ₐ[R] A₃) (x : A₁) :
  (e₁.trans e₂) x = e₂ (e₁ x) := rfl

@[simp] lemma comp_symm (e : A₁ ≃ₐ[R] A₂) :
  alg_hom.comp (e : A₁ →ₐ[R] A₂) ↑e.symm = alg_hom.id R A₂ :=
by { ext, simp }

@[simp] lemma symm_comp (e : A₁ ≃ₐ[R] A₂) :
  alg_hom.comp ↑e.symm (e : A₁ →ₐ[R] A₂) = alg_hom.id R A₁ :=
by { ext, simp }

/-- If an algebra morphism has an inverse, it is a algebra isomorphism. -/
def of_alg_hom (f : A₁ →ₐ[R] A₂) (g : A₂ →ₐ[R] A₁) (h₁ : f.comp g = alg_hom.id R A₂) (h₂ : g.comp f = alg_hom.id R A₁) : A₁ ≃ₐ[R] A₂ :=
{ inv_fun   := g,
  left_inv  := alg_hom.ext_iff.1 h₂,
  right_inv := alg_hom.ext_iff.1 h₁,
  ..f }

/-- Promotes a bijective algebra homomorphism to an algebra equivalence. -/
noncomputable def of_bijective (f : A₁ →ₐ[R] A₂) (hf : function.bijective f) : A₁ ≃ₐ[R] A₂ :=
{ .. ring_equiv.of_bijective (f : A₁ →+* A₂) hf, .. f }

/-- Forgetting the multiplicative structures, an equivalence of algebras is a linear equivalence. -/
def to_linear_equiv (e : A₁ ≃ₐ[R] A₂) : A₁ ≃ₗ[R] A₂ :=
{ to_fun    := e.to_fun,
  map_add'  := λ x y, by simp,
  map_smul' := λ r x, by simp [algebra.smul_def''],
  inv_fun   := e.symm.to_fun,
  left_inv  := e.left_inv,
  right_inv := e.right_inv, }

@[simp] lemma to_linear_equiv_apply (e : A₁ ≃ₐ[R] A₂) (x : A₁) : e.to_linear_equiv x = e x := rfl

theorem to_linear_equiv_inj {e₁ e₂ : A₁ ≃ₐ[R] A₂} (H : e₁.to_linear_equiv = e₂.to_linear_equiv) :
  e₁ = e₂ :=
ext $ λ x, show e₁.to_linear_equiv x = e₂.to_linear_equiv x, by rw H

/-- Interpret an algebra equivalence as a linear map. -/
def to_linear_map : A₁ →ₗ[R] A₂ :=
e.to_alg_hom.to_linear_map

@[simp] lemma to_alg_hom_to_linear_map :
  (e : A₁ →ₐ[R] A₂).to_linear_map = e.to_linear_map := rfl

@[simp] lemma to_linear_equiv_to_linear_map :
  e.to_linear_equiv.to_linear_map = e.to_linear_map := rfl

@[simp] lemma to_linear_map_apply (x : A₁) : e.to_linear_map x = e x := rfl

theorem to_linear_map_inj {e₁ e₂ : A₁ ≃ₐ[R] A₂} (H : e₁.to_linear_map = e₂.to_linear_map) :
  e₁ = e₂ :=
ext $ λ x, show e₁.to_linear_map x = e₂.to_linear_map x, by rw H

@[simp] lemma trans_to_linear_map (f : A₁ ≃ₐ[R] A₂) (g : A₂ ≃ₐ[R] A₃) :
  (f.trans g).to_linear_map = g.to_linear_map.comp f.to_linear_map := rfl

end alg_equiv

namespace algebra

variables (R : Type u) (S : Type v) (A : Type w)
include R S A

/-- `comap R S A` is a type alias for `A`, and has an R-algebra structure defined on it
  when `algebra R S` and `algebra S A`. If `S` is an `R`-algebra and `A` is an `S`-algebra then
  `algebra.comap.algebra R S A` can be used to provide `A` with a structure of an `R`-algebra.
  Other than that, `algebra.comap` is now deprecated and replaced with `is_scalar_tower`. -/
/- This is done to avoid a type class search with meta-variables `algebra R ?m_1` and
    `algebra ?m_1 A -/
/- The `nolint` attribute is added because it has unused arguments `R` and `S`, but these are necessary for synthesizing the
     appropriate type classes -/
@[nolint unused_arguments]
def comap : Type w := A

instance comap.inhabited [h : inhabited A] : inhabited (comap R S A) := h
instance comap.semiring [h : semiring A] : semiring (comap R S A) := h
instance comap.ring [h : ring A] : ring (comap R S A) := h
instance comap.comm_semiring [h : comm_semiring A] : comm_semiring (comap R S A) := h
instance comap.comm_ring [h : comm_ring A] : comm_ring (comap R S A) := h

instance comap.algebra' [comm_semiring S] [semiring A] [h : algebra S A] :
  algebra S (comap R S A) := h

/-- Identity homomorphism `A →ₐ[S] comap R S A`. -/
def comap.to_comap [comm_semiring S] [semiring A] [algebra S A] :
  A →ₐ[S] comap R S A := alg_hom.id S A
/-- Identity homomorphism `comap R S A →ₐ[S] A`. -/
def comap.of_comap [comm_semiring S] [semiring A] [algebra S A] :
  comap R S A →ₐ[S] A := alg_hom.id S A

variables [comm_semiring R] [comm_semiring S] [semiring A] [algebra R S] [algebra S A]

/-- `R ⟶ S` induces `S-Alg ⥤ R-Alg` -/
instance comap.algebra : algebra R (comap R S A) :=
{ smul := λ r x, (algebra_map R S r • x : A),
  commutes' := λ r x, algebra.commutes _ _,
  smul_def' := λ _ _, algebra.smul_def _ _,
  .. (algebra_map S A).comp (algebra_map R S) }

/-- Embedding of `S` into `comap R S A`. -/
def to_comap : S →ₐ[R] comap R S A :=
{ commutes' := λ r, rfl,
  .. algebra_map S A }

theorem to_comap_apply (x) : to_comap R S A x = algebra_map S A x := rfl

end algebra

namespace alg_hom

variables {R : Type u} {S : Type v} {A : Type w} {B : Type u₁}
variables [comm_semiring R] [comm_semiring S] [semiring A] [semiring B]
variables [algebra R S] [algebra S A] [algebra S B] (φ : A →ₐ[S] B)
include R

/-- R ⟶ S induces S-Alg ⥤ R-Alg -/
def comap : algebra.comap R S A →ₐ[R] algebra.comap R S B :=
{ commutes' := λ r, φ.commutes (algebra_map R S r)
  ..φ }

end alg_hom

namespace rat

instance algebra_rat {α} [division_ring α] [char_zero α] : algebra ℚ α :=
(rat.cast_hom α).to_algebra' $ λ r x, r.cast_commute x

end rat

namespace algebra

variables (R : Type u) (A : Type v)

variables [comm_semiring R] [semiring A] [algebra R A]

/-- `algebra_map` as an `alg_hom`. -/
def of_id : R →ₐ[R] A :=
{ commutes' := λ _, rfl, .. algebra_map R A }
variables {R}

theorem of_id_apply (r) : of_id R A r = algebra_map R A r := rfl

end algebra

section nat

variables (R : Type*) [semiring R]

/-- Reinterpret a `ring_hom` as an `ℕ`-algebra homomorphism. -/
def alg_hom_nat
  {R : Type u} [semiring R] [algebra ℕ R]
  {S : Type v} [semiring S] [algebra ℕ S]
  (f : R →+* S) : R →ₐ[ℕ] S :=
{ commutes' := λ i, show f _ = _, by simp, .. f }

/-- Semiring ⥤ ℕ-Alg -/
instance algebra_nat : algebra ℕ R :=
{ commutes' := nat.cast_commute,
  smul_def' := λ _ _, nsmul_eq_mul _ _,
  .. nat.cast_ring_hom R }

section span_nat
open submodule

lemma span_nat_eq_add_group_closure (s : set R) :
  (span ℕ s).to_add_submonoid = add_submonoid.closure s :=
eq.symm $ add_submonoid.closure_eq_of_le subset_span $ λ x hx, span_induction hx
  (λ x hx, add_submonoid.subset_closure hx) (add_submonoid.zero_mem _)
  (λ _ _, add_submonoid.add_mem _) (λ _ _ _, add_submonoid.nsmul_mem _ ‹_› _)

@[simp] lemma span_nat_eq (s : add_submonoid R) : (span ℕ (s : set R)).to_add_submonoid = s :=
by rw [span_nat_eq_add_group_closure, s.closure_eq]

end span_nat

end nat

section int

variables (R : Type*) [ring R]

/-- Reinterpret a `ring_hom` as a `ℤ`-algebra homomorphism. -/
def alg_hom_int
  {R : Type u} [comm_ring R] [algebra ℤ R]
  {S : Type v} [comm_ring S] [algebra ℤ S]
  (f : R →+* S) : R →ₐ[ℤ] S :=
{ commutes' := λ i, show f _ = _, by simp, .. f }

/-- Ring ⥤ ℤ-Alg -/
instance algebra_int : algebra ℤ R :=
{ commutes' := int.cast_commute,
  smul_def' := λ _ _, gsmul_eq_mul _ _,
  .. int.cast_ring_hom R }

/--
Promote a ring homomorphisms to a `ℤ`-algebra homomorphism.
-/
def ring_hom.to_int_alg_hom {R S : Type*} [ring R] [ring S] (f : R →+* S) : R →ₐ[ℤ] S :=
{ commutes' := λ n, by simp,
  .. f }

variables {R}

section
variables {S : Type*} [ring S]

instance int_algebra_subsingleton : subsingleton (algebra ℤ S) :=
⟨λ P Q, by { ext, simp, }⟩
end

section
variables {S : Type*} [semiring S]

instance nat_algebra_subsingleton : subsingleton (algebra ℕ S) :=
⟨λ P Q, by { ext, simp, }⟩
end

section span_int
open submodule

lemma span_int_eq_add_group_closure (s : set R) :
  (span ℤ s).to_add_subgroup = add_subgroup.closure s :=
eq.symm $ add_subgroup.closure_eq_of_le _ subset_span $ λ x hx, span_induction hx
  (λ x hx, add_subgroup.subset_closure hx) (add_subgroup.zero_mem _)
  (λ _ _, add_subgroup.add_mem _) (λ _ _ _, add_subgroup.gsmul_mem _ ‹_› _)

@[simp] lemma span_int_eq (s : add_subgroup R) : (span ℤ (s : set R)).to_add_subgroup = s :=
by rw [span_int_eq_add_group_closure, s.closure_eq]

end span_int

end int

/-!
The R-algebra structure on `Π i : I, A i` when each `A i` is an R-algebra.

We couldn't set this up back in `algebra.pi_instances` because this file imports it.
-/
namespace pi

variable {I : Type u}     -- The indexing type
variable {f : I → Type v} -- The family of types already equipped with instances
variables (x y : Π i, f i) (i : I)
variables (I f)

instance algebra (α) {r : comm_semiring α}
  [s : ∀ i, semiring (f i)] [∀ i, algebra α (f i)] :
  algebra α (Π i : I, f i) :=
{ commutes' := λ a f, begin ext, simp [algebra.commutes], end,
  smul_def' := λ a f, begin ext, simp [algebra.smul_def''], end,
  ..pi.ring_hom (λ i, algebra_map α (f i)) }

@[simp] lemma algebra_map_apply (α) {r : comm_semiring α}
  [s : ∀ i, semiring (f i)] [∀ i, algebra α (f i)] (a : α) (i : I) :
  algebra_map α (Π i, f i) a i = algebra_map α (f i) a := rfl

-- One could also build a `Π i, R i`-algebra structure on `Π i, A i`,
-- when each `A i` is an `R i`-algebra, although I'm not sure that it's useful.

end pi

section is_scalar_tower

variables {R : Type*} [comm_semiring R]
variables (A : Type*) [semiring A] [algebra R A]
variables {M : Type*} [add_comm_monoid M] [semimodule A M] [semimodule R M] [is_scalar_tower R A M]
variables {N : Type*} [add_comm_monoid N] [semimodule A N] [semimodule R N] [is_scalar_tower R A N]

lemma algebra_compatible_smul (r : R) (m : M) : r • m = ((algebra_map R A) r) • m :=
by rw [←(one_smul A m), ←smul_assoc, algebra.smul_def, mul_one, one_smul]

variable {A}

lemma smul_algebra_smul_comm (r : R) (a : A) (m : M) : a • r • m = r • a • m :=
by rw [algebra_compatible_smul A r (a • m), smul_smul, algebra.commutes, mul_smul, ←algebra_compatible_smul]

@[simp] lemma map_smul_eq_smul_map (f : M →ₗ[A] N) (r : R) (m : M) :
  f (r • m) = r • f m :=
by rw [algebra_compatible_smul A r m, linear_map.map_smul, ←algebra_compatible_smul A r (f m)]

instance : has_coe (M →ₗ[A] N) (M →ₗ[R] N) :=
⟨λ f, ⟨f.to_fun, λ x y, f.map_add' x y, λ r n, map_smul_eq_smul_map _ _ _⟩⟩

end is_scalar_tower

section restrict_scalars
/- In this section, we describe restriction of scalars: if `S` is an algebra over `R`, then
`S`-modules are also `R`-modules. -/

section semimodule

variables (R : Type*) [comm_semiring R] (S : Type*) [semiring S] [algebra R S]
variables (E : Type*) [add_comm_monoid E] [semimodule S E]
variables {F : Type*} [add_comm_monoid F] [semimodule S F]

/--
When `E` is a module over a ring `S`, and `S` is an algebra over `R`, then `E` inherits a
module structure over `R`, called `module.restrict_scalars' R S E`.
We do not register this as an instance as `S` can not be inferred.
-/
def semimodule.restrict_scalars' : semimodule R E :=
{ smul      := λ c x, (algebra_map R S c) • x,
  one_smul  := by simp,
  mul_smul  := by simp [mul_smul],
  smul_add  := by simp [smul_add],
  smul_zero := by simp [smul_zero],
  add_smul  := by simp [add_smul],
  zero_smul := by simp [zero_smul] }

/--
When `E` is a module over a ring `S`, and `S` is an algebra over `R`, then `E` inherits a
module structure over `R`, provided as a type synonym `module.restrict_scalars R S E := E`.

When the `R`-module structure on `E` is registered directly (using `module.restrict_scalars'` for
instance, or for `S = ℂ` and `R = ℝ`), theorems on `module.restrict_scalars R S E` can be directly
applied to `E` as these types are the same for the kernel.
-/
@[nolint unused_arguments]
def semimodule.restrict_scalars (R : Type*) (S : Type*) (E : Type*) : Type* := E

instance (R : Type*) (S : Type*) (E : Type*) [I : inhabited E] :
  inhabited (semimodule.restrict_scalars R S E) := I

instance (R : Type*) (S : Type*) (E : Type*) [I : add_comm_monoid E] :
  add_comm_monoid (semimodule.restrict_scalars R S E) := I

instance semimodule.restrict_scalars.module_orig (R : Type*) (S : Type*) [semiring S]
  (E : Type*) [add_comm_monoid E] [I : semimodule S E] :
  semimodule S (semimodule.restrict_scalars R S E) := I

instance : semimodule R (semimodule.restrict_scalars R S E) :=
(semimodule.restrict_scalars' R S E : semimodule R E)

lemma semimodule.restrict_scalars_smul_def (c : R) (x : semimodule.restrict_scalars R S E) :
  c • x = ((algebra_map R S c) • x : E) := rfl

/--
`module.restrict_scalars R S S` is `R`-linearly equivalent to the original algebra `S`.

Unfortunately these structures are not generally definitionally equal:
the `R`-module structure on `S` is part of the data of `S`,
while the `R`-module structure on `module.restrict_scalars R S S`
comes from the ring homomorphism `R →+* S`, which is a separate part of the data of `S`.
The field `algebra.smul_def'` gives the equation we need here.
-/
def algebra.restrict_scalars_equiv :
  (semimodule.restrict_scalars R S S) ≃ₗ[R] S :=
{ to_fun := λ s, s,
  inv_fun := λ s, s,
  left_inv := λ s, rfl,
  right_inv := λ s, rfl,
  map_add' := λ x y, rfl,
  map_smul' := λ c x, (algebra.smul_def' _ _).symm, }

@[simp]
lemma algebra.restrict_scalars_equiv_apply (s : S) :
  algebra.restrict_scalars_equiv R S s = s := rfl
@[simp]
lemma algebra.restrict_scalars_equiv_symm_apply (s : S) :
  (algebra.restrict_scalars_equiv R S).symm s = s := rfl

variables {S E}

open semimodule

instance : is_scalar_tower R S (restrict_scalars R S E) :=
⟨λ r s e, by { rw [algebra.smul_def, mul_smul], refl }⟩

/--
`V.restrict_scalars R` is the `R`-submodule of the `R`-module given by restriction of scalars,
corresponding to `V`, an `S`-submodule of the original `S`-module.
-/
@[simps]
def submodule.restrict_scalars (V : submodule S E) : submodule R (restrict_scalars R S E) :=
{ carrier := V.carrier,
  zero_mem' := V.zero_mem,
  smul_mem' := λ c e h, V.smul_mem _ h,
  add_mem' := λ x y hx hy, V.add_mem hx hy, }

@[simp]
lemma submodule.restrict_scalars_mem (V : submodule S E) (e : E) :
  e ∈ V.restrict_scalars R ↔ e ∈ V :=
iff.refl _

@[simp]
lemma submodule.restrict_scalars_bot :
  submodule.restrict_scalars R (⊥ : submodule S E) = ⊥ :=
rfl

@[simp]
lemma submodule.restrict_scalars_top :
  submodule.restrict_scalars R (⊤ : submodule S E) = ⊤ :=
rfl

/-- The `R`-linear map induced by an `S`-linear map when `S` is an algebra over `R`. -/
def linear_map.restrict_scalars (f : E →ₗ[S] F) :
  (restrict_scalars R S E) →ₗ[R] (restrict_scalars R S F) :=
{ to_fun := f.to_fun,
  map_add' := λx y, f.map_add x y,
  map_smul' := λc x, f.map_smul (algebra_map R S c) x }

@[simp, norm_cast squash] lemma linear_map.coe_restrict_scalars_eq_coe (f : E →ₗ[S] F) :
  (f.restrict_scalars R : E → F) = f := rfl

@[simp]
lemma restrict_scalars_ker (f : E →ₗ[S] F) :
  (f.restrict_scalars R).ker = submodule.restrict_scalars R f.ker :=
rfl

/-- `A`-linearly coerce a `R`-linear map from `M` to `R` to a function, given an algebra `A` over
a commutative semiring `R` and `M` a semimodule over `R`. -/
def linear_map.lto_fun (R : Type u) (M : Type v) (A : Type w)
  [comm_semiring R] [add_comm_monoid M] [semimodule R M] [comm_ring A] [algebra R A] :
  (M →ₗ[R] A) →ₗ[A] (M → A) :=
{ to_fun := linear_map.to_fun,
  map_add' := λ f g, rfl,
  map_smul' := λ c f, rfl }

end semimodule

section module

instance (R : Type*) (S : Type*) (E : Type*) [I : add_comm_group E] :
  add_comm_group (semimodule.restrict_scalars R S E) := I

end module

end restrict_scalars

section extend_scalars
/-! When `V` is an `R`-module and `W` is an `S`-module, where `S` is an algebra over `R`, then
the collection of `R`-linear maps from `V` to `W` admits an `S`-module structure, given by
multiplication in the target -/

variables (R : Type*) [comm_semiring R] (S : Type*) [semiring S] [algebra R S]
  (V : Type*) [add_comm_monoid V] [semimodule R V]
  (W : Type*) [add_comm_monoid W] [semimodule S W]

/-- The set of `R`-linear maps admits an `S`-action by left multiplication -/
instance linear_map.has_scalar_extend_scalars :
  has_scalar S (V →ₗ[R] (semimodule.restrict_scalars R S W)) :=
{ smul := λ r f,
  { to_fun := λ v, r • f v,
    map_add' := by simp [smul_add],
    map_smul' := λ c x, by rw [linear_map.map_smul, smul_algebra_smul_comm] }}

/-- The set of `R`-linear maps is an `S`-module-/
instance linear_map.module_extend_scalars :
  semimodule S (V →ₗ[R] (semimodule.restrict_scalars R S W)) :=
{ one_smul := λ f, by { ext v, simp [(•)] },
  mul_smul := λ r r' f, by { ext v, simp [(•), smul_smul] },
  smul_add := λ r f g, by { ext v, simp [(•), smul_add] },
  smul_zero := λ r, by { ext v, simp [(•)] },
  add_smul := λ r r' f, by { ext v, simp [(•), add_smul] },
  zero_smul := λ f, by { ext v, simp [(•)] } }

variables {R S V W}

/-- When `f` is a linear map taking values in `S`, then `λb, f b • x` is a linear map. -/
def smul_algebra_right (f : V →ₗ[R] S) (x : semimodule.restrict_scalars R S W) :
  V →ₗ[R] (semimodule.restrict_scalars R S W) :=
{ to_fun := λb, f b • x,
  map_add' := by simp [add_smul],
  map_smul' := λ b y, by { simp [algebra.smul_def, ← smul_smul], refl } }

@[simp] theorem smul_algebra_right_apply
  (f : V →ₗ[R] S) (x : semimodule.restrict_scalars R S W) (c : V) :
  smul_algebra_right f x c = f c • x := rfl

end extend_scalars

/-!
When `V` and `W` are `S`-modules, for some `R`-algebra `S`,
the collection of `S`-linear maps from `V` to `W` forms an `R`-module.
(But not generally an `S`-module, because `S` may be non-commutative.)
-/

section module_of_linear_maps

variables (R : Type*) [comm_semiring R] (S : Type*) [semiring S] [algebra R S]
  (V : Type*) [add_comm_monoid V] [semimodule S V]
  (W : Type*) [add_comm_monoid W] [semimodule S W]

/--
For `r : R`, and `f : V →ₗ[S] W` (where `S` is an `R`-algebra) we define
`(r • f) v = f (r • v)`.
-/
def linear_map_algebra_has_scalar : has_scalar R (V →ₗ[S] W) :=
{ smul := λ r f,
  { to_fun := λ v, f ((algebra_map R S r) • v),
    map_add' := λ x y, by simp [smul_add],
    map_smul' := λ s v, by simp [smul_smul, algebra.commutes], } }

local attribute [instance] linear_map_algebra_has_scalar

/-- The `R`-module structure on `S`-linear maps, for `S` an `R`-algebra. -/
def linear_map_algebra_module : semimodule R (V →ₗ[S] W) :=
{ one_smul := λ f, begin ext v, dsimp [(•)], simp, end,
  mul_smul := λ r r' f,
  begin
    ext v, dsimp [(•)],
    rw [linear_map.map_smul, linear_map.map_smul, linear_map.map_smul, ring_hom.map_mul,
        smul_smul, algebra.commutes],
  end,
  smul_zero := λ r, by { ext v, dsimp [(•)], refl, },
  smul_add := λ r f g, by { ext v, dsimp [(•)], simp [linear_map.map_add], },
  zero_smul := λ f, by { ext v, dsimp [(•)], simp, },
  add_smul := λ r r' f, by { ext v, dsimp [(•)], simp [add_smul], }, }

local attribute [instance] linear_map_algebra_module

variables {R S V W}
@[simp]
lemma linear_map_algebra_module.smul_apply (c : R) (f : V →ₗ[S] W) (v : V) :
  (c • f) v = (c • (f v) : semimodule.restrict_scalars R S W) :=
begin
  erw [linear_map.map_smul],
  refl,
end

end module_of_linear_maps<|MERGE_RESOLUTION|>--- conflicted
+++ resolved
@@ -67,11 +67,7 @@
   algebra R S :=
 i.to_algebra' $ λ _, mul_comm _
 
-<<<<<<< HEAD
-@[simp] lemma ring_hom.algebra_map_to_algebra {R S} [comm_semiring R] [comm_semiring S]
-=======
 lemma ring_hom.algebra_map_to_algebra {R S} [comm_semiring R] [comm_semiring S]
->>>>>>> 227100c5
   (i : R →+* S) :
   @algebra_map R S _ _ i.to_algebra = i :=
 rfl
