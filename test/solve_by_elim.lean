--- conflicted
+++ resolved
@@ -87,9 +87,14 @@
 example (n : ℕ) : ℕ × ℕ :=
 begin
   split,
-<<<<<<< HEAD
-  solve_by_elim,
-  solve_by_elim
+  solve_by_elim*,
+end
+
+-- Verifying that `solve_by_elim*` backtracks when given multiple goals.
+example (n m : ℕ) (f : ℕ → ℕ → Prop) (h : f n m) : ∃ p : ℕ × ℕ, f p.1 p.2 :=
+begin
+  repeat { split },
+  solve_by_elim*,
 end
 
 example {P Q : Prop} (h : P ↔ Q) (h : P) : Q :=
@@ -106,14 +111,3 @@
 begin
   solve_by_elim [nat.dvd_add_iff_left],
 end
-=======
-  solve_by_elim*,
-end
-
--- Verifying that `solve_by_elim*` backtracks when given multiple goals.
-example (n m : ℕ) (f : ℕ → ℕ → Prop) (h : f n m) : ∃ p : ℕ × ℕ, f p.1 p.2 :=
-begin
-  repeat { split },
-  solve_by_elim*,
-end
->>>>>>> 12763b9e
