--- conflicted
+++ resolved
@@ -22,28 +22,15 @@
 section friendship_def
 variables (G : simple_graph V)
 
-<<<<<<< HEAD
 def is_friend (v w : V) (u : V) : Prop := G.E v u ∧ G.E w u
-=======
-def is_friend (v w : V) (u : V) : Prop :=
-G.adj v u ∧ G.adj w u
->>>>>>> d213dc67
 
 def friends  (v w : V) : finset V := finset.filter (is_friend G v w) finset.univ
 
 def friendship : Prop := ∀ v w : V, v ≠ w → ∃!(u : V), is_friend G v w u
 
-<<<<<<< HEAD
 def exists_politician : Prop := ∃ v : V, ∀ w : V, v = w ∨ G.E v w
 
 def no_pol : Prop := ∀ v : V, ∃ w : V, v ≠ w ∧ ¬ G.E v w
-=======
-def exists_politician : Prop :=
-  ∃ v : V, ∀ w : V, v = w ∨ G.adj v w
-
-def no_pol : Prop :=
-  ∀ v : V, ∃ w : V, v ≠ w ∧ ¬ G.adj v w
->>>>>>> d213dc67
 
 lemma exists_pol_of_not_no_pol :
   (¬ no_pol G) ↔ exists_politician G :=
